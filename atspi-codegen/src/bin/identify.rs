use std::{
    fs::{File, OpenOptions},
    io::{Read, Write},
    path::Path,
    vec,
};

use argh::FromArgs;
use atspi_codegen::*;
use ron::ser::{to_writer_pretty, PrettyConfig};
use serde::{Deserialize, Serialize};
use zbus::zvariant::{
    Basic, ObjectPath, Signature, ARRAY_SIGNATURE_CHAR, DICT_ENTRY_SIG_END_CHAR,
    DICT_ENTRY_SIG_START_CHAR, STRUCT_SIG_END_CHAR, STRUCT_SIG_START_CHAR, VARIANT_SIGNATURE_CHAR,
};

const STRIPPER_IGNORE_START: &str = "// IgnoreBlock start";
const STRIPPER_IGNORE_STOP: &str = "// IgnoreBlock stop";

enum AtspiEventInnerName {
    Detail1,
    Detail2,
    AnyData,
}

impl ToString for AtspiEventInnerName {
    fn to_string(&self) -> String {
        match self {
            Self::Detail1 => "detail1",
            Self::Detail2 => "detail2",
            Self::AnyData => "any_data",
        }
        .to_string()
    }
}

#[derive(Debug)]
enum ConversionError {
    FunctionAlreadyCreatedFor,
    UnknownItem,
}
impl TryFrom<usize> for AtspiEventInnerName {
    type Error = ConversionError;

    fn try_from(from: usize) -> Result<Self, Self::Error> {
        match from {
            0 => Err(ConversionError::FunctionAlreadyCreatedFor),
            1 => Ok(Self::Detail1),
            2 => Ok(Self::Detail2),
            3 => Ok(Self::AnyData),
            4 => Err(ConversionError::FunctionAlreadyCreatedFor),
            _ => Err(ConversionError::UnknownItem),
        }
    }
}

// taken from zbus_xmlgen: https://gitlab.freedesktop.org/dbus/zbus/-/blob/main/zbus_xmlgen/src/gen.rs
fn to_rust_type(ty: &str, input: bool, as_ref: bool) -> String {
    // can't haz recursive closure, yet
    fn iter_to_rust_type(
        it: &mut std::iter::Peekable<std::slice::Iter<'_, u8>>,
        input: bool,
        as_ref: bool,
    ) -> String {
        let c = it.next().unwrap();
        match *c as char {
            u8::SIGNATURE_CHAR => "u8".into(),
            bool::SIGNATURE_CHAR => "bool".into(),
            i16::SIGNATURE_CHAR => "i16".into(),
            u16::SIGNATURE_CHAR => "u16".into(),
            i32::SIGNATURE_CHAR => "i32".into(),
            u32::SIGNATURE_CHAR => "u32".into(),
            i64::SIGNATURE_CHAR => "i64".into(),
            u64::SIGNATURE_CHAR => "u64".into(),
            f64::SIGNATURE_CHAR => "f64".into(),
            // xmlgen accepts 'h' on Windows, only for code generation
            'h' => (if input { "zbus::zvariant::Fd" } else { "zbus::zvariant::OwnedFd" }).into(),
            <&str>::SIGNATURE_CHAR => (if input || as_ref { "&str" } else { "String" }).into(),
            ObjectPath::SIGNATURE_CHAR => (if input {
                if as_ref {
                    "&zbus::zvariant::ObjectPath<'_>"
                } else {
                    "zbus::zvariant::ObjectPath<'_>"
                }
            } else {
                "zbus::zvariant::OwnedObjectPath"
            })
            .into(),
            Signature::SIGNATURE_CHAR => (if input {
                if as_ref {
                    "&zbus::zvariant::Signature<'_>"
                } else {
                    "zbus::zvariant::Signature<'_>"
                }
            } else {
                "zbus::zvariant::OwnedSignature"
            })
            .into(),
            VARIANT_SIGNATURE_CHAR => (if input {
                if as_ref {
                    "&zbus::zvariant::Value<'_>"
                } else {
                    "zbus::zvariant::Value<'_>"
                }
            } else {
                "zbus::zvariant::OwnedValue"
            })
            .into(),
            ARRAY_SIGNATURE_CHAR => {
                let c = it.peek().unwrap();
                match **c as char {
                    '{' => format!(
                        "std::collections::HashMap<{}>",
                        iter_to_rust_type(it, input, false)
                    ),
                    _ => {
                        let ty = iter_to_rust_type(it, input, false);
                        if input {
                            format!("&[{ty}]")
                        } else {
                            format!("{}Vec<{}>", if as_ref { "&" } else { "" }, ty)
                        }
                    }
                }
            }
            c @ STRUCT_SIG_START_CHAR | c @ DICT_ENTRY_SIG_START_CHAR => {
                let dict = c == '{';
                let mut vec = vec![];
                loop {
                    let c = it.peek().unwrap();
                    match **c as char {
                        STRUCT_SIG_END_CHAR | DICT_ENTRY_SIG_END_CHAR => break,
                        _ => vec.push(iter_to_rust_type(it, input, false)),
                    }
                }
                if dict {
                    vec.join(", ")
                } else if vec.len() > 1 {
                    format!("{}({})", if as_ref { "&" } else { "" }, vec.join(", "))
                } else {
                    vec[0].to_string()
                }
            }
            _ => unimplemented!(),
        }
    }

    let mut it = ty.as_bytes().iter().peekable();
    iter_to_rust_type(&mut it, input, as_ref)
}

fn iface_name(iface: &Interface) -> String {
    iface
        .name()
        .split('.')
        .next_back()
        .expect("An interface must have a period in its name.")
        .to_string()
}

fn into_rust_enum_str<S>(string: S) -> String
where
    S: Into<String>,
{
    // needed to escape the uUShadeEvent
    // make sure Count is its own word
    // make sure Width is its own word
    string
        .into()
        .replace("uU", "UU")
        .replace("count", "Count")
        .replace("width", "Width")
}

fn events_ident<S>(string: S) -> String
where
    S: Into<String>,
{
    let mut sig_name_event_str = string.into();
    sig_name_event_str.push_str("Events");
    into_rust_enum_str(sig_name_event_str)
}
fn event_ident<S>(string: S) -> String
where
    S: Into<String>,
{
    let mut sig_name_event_str = string.into();
    sig_name_event_str.push_str("Event");
    into_rust_enum_str(sig_name_event_str)
}

fn generate_fn_for_signal_item(signal_item: &Arg, inner_event_name: AtspiEventInnerName) -> String {
    if signal_item.name().is_none() {
        return String::new();
    }
    // unwrap is safe due to check
    let function_name = signal_item.name().expect("No name for arg");
    let inner_name = inner_event_name.to_string();
    let rust_type = to_rust_type(signal_item.ty(), true, true);

    format!(
        "
		#[must_use]
		pub fn {function_name}(&self) -> {rust_type} {{
			self.0.{inner_name}()
		}}
	"
    )
}

fn generate_impl_from_signal(signal: &Signal) -> String {
    let sig_name_event = event_ident(signal.name());
    let functions = signal
        .args()
        .iter()
        .enumerate()
        .filter_map(|(i, arg)| {
            let func_name = i.try_into();
            let arg_name = arg.name();
            match (func_name, arg_name) {
                (Ok(func), Some(_)) => Some(generate_fn_for_signal_item(arg, func)),
                _ => None,
            }
        })
        .collect::<Vec<String>>()
        .join("\n");

    format!(
        "
	impl {sig_name_event} {{
		{functions}
	}}
	"
    )
}

fn generate_struct_from_signal(signal: &Signal) -> String {
    let sig_name_event = event_ident(signal.name());
    format!(
        "
	#[derive(Debug, PartialEq, Eq, Clone, TrySignify)]
	pub struct {sig_name_event}(pub(crate) AtspiEvent);
	"
    )
}

fn generate_variant_from_signal(signal: &Signal) -> String {
    let sig_name = into_rust_enum_str(signal.name());
    let sig_name_event = event_ident(signal.name());
    format!("		{sig_name}({sig_name_event}),")
}

fn match_arm_for_signal(iface_name: &str, signal: &Signal) -> String {
    let raw_signal_name = signal.name();
    let enum_signal_name = into_rust_enum_str(raw_signal_name);
    let enum_name = events_ident(iface_name);
    let signal_struct_name = event_ident(raw_signal_name);
    format!(
        "				\"{raw_signal_name}\" => Ok({enum_name}::{enum_signal_name}({signal_struct_name}(ev))),"
    )
}

fn generate_try_from_atspi_event(iface: &Interface) -> String {
    let iname = iface_name(iface);
    let error_str = format!("No matching member for {iname}");
    let impl_for_name = events_ident(&iname);
    let member_conversions = iface
        .signals()
        .iter()
        .map(|signal| match_arm_for_signal(&iname, signal))
        .collect::<Vec<String>>()
        .join("\n");
    format!("
	impl TryFrom<AtspiEvent> for {impl_for_name} {{
		type Error = AtspiError;

		fn try_from(ev: AtspiEvent) -> Result<Self, Self::Error> {{
			let Some(member) = ev.member() else {{ return Err(AtspiError::MemberMatch(\"Event w/o member\".into())); }};
			match member.as_str() {{
{member_conversions}
				_ => Err(AtspiError::MemberMatch(\"{error_str}\".into())),
			}}
		}}
	}}
	")
}

fn generate_mod_from_iface(iface: &Interface) -> String {
<<<<<<< HEAD
    let mod_name = iface_name(iface).to_lowercase();
    let enums = generate_enum_from_iface(iface);
    let structs = iface
        .signals()
        .iter()
        .map(|signal| generate_struct_from_signal(signal))
        .collect::<Vec<String>>()
        .join("\n");
    let impls = iface
        .signals()
        .iter()
        .map(|signal| generate_impl_from_signal(signal))
        .collect::<Vec<String>>()
        .join("\n");
    let try_froms = generate_try_from_atspi_event(iface);
    format!(
        "
=======
	let mod_name = iface_name(iface).to_lowercase();
	let enums = generate_enum_from_iface(iface);
	let structs = iface.signals()
			.iter()
			.map(|signal| generate_struct_from_signal(signal))
			.collect::<Vec<String>>()
			.join("\n");
	let impls = iface.signals()
			.iter()
			.map(|signal| generate_impl_from_signal(signal))
			.collect::<Vec<String>>()
			.join("\n");
	let try_froms = generate_try_from_atspi_event(iface);
	format!("
#[allow(clippy::module_name_repetitions)]
// this is to stop clippy from complaining about the copying of module names in the types; since this is more organizational than logical, we're ok leaving it in
>>>>>>> 5dfc3527
pub mod {mod_name} {{
	use atspi_macros::TrySignify;
	use crate::{{
		error::AtspiError,
		events::{{AtspiEvent, GenericEvent}},
		signify::Signified,
	}};
	use zbus;
	use zbus::zvariant::OwnedValue;
	{enums}
	{structs}
	{impls}
	{try_froms}
}}
	"
    )
}

fn generate_enum_from_iface(iface: &Interface) -> String {
    let name_ident = iface
        .name()
        .split('.')
        .next_back()
        .expect("Interface must contain a period");
    let name_ident_plural = events_ident(name_ident);
    let signal_quotes = iface
        .signals()
        .into_iter()
        .map(generate_variant_from_signal)
        .collect::<Vec<String>>()
        .join("\n");
    format!(
        "
	#[derive(Clone, Debug)]
	pub enum {name_ident_plural} {{
{signal_quotes}
	}}
	"
    )
}

pub fn create_events_from_xml(file_name: &str) -> String {
    let xml_file = std::fs::File::open(file_name).expect("Cannot read file");
    let data: Node = Node::from_reader(&xml_file).expect("Cannot deserialize file");
    let module_level_doc = {
        if let Some(doc) = data.doc() {
            let docdata = doc.data;
            format!("{STRIPPER_IGNORE_START}\n{docdata}\n{STRIPPER_IGNORE_STOP}")
        } else {
            String::new()
        }
    };
    let iface_data = data
        .interfaces()
        .iter()
        .map(|iface| generate_mod_from_iface(iface))
        .collect::<Vec<String>>()
        .join("\n");
    format!("{module_level_doc}\n{iface_data}")
}

/// Save manual doc-comments, then generating new sources and reinstate manual doc-comments.
#[derive(FromArgs, Default)]
struct Args {
    /// save manual doc-comments, then exit
    #[argh(switch, short = 's')]
    docs_file: bool,

    /// write manual doc-comments to stdout, then exit
    #[argh(switch, short = 'o')]
    docs_stdout: bool,

    /// regenerate sources from xml, write to stdout
    #[argh(switch, short = 'r')]
    regen_stdout: bool,

    /// regenerate sources from xml, write to source file
    #[argh(switch, short = 'f')]
    regen_file: bool,

    /// reinstate - restore docs from file
    #[argh(switch, short = 'i')]
    insert: bool,
}

#[derive(Debug, Clone, Default, PartialEq, Serialize, Deserialize)]
struct ItemLevel {
    // distance to next 'identifier' / string we can associate the docs with
    dist: u8,
    doc: Vec<String>,
}

#[derive(Debug, Clone, Default, PartialEq, Serialize, Deserialize)]
struct Comment {
    dist: u8,
    doc: Vec<String>,
}

#[derive(Debug, Clone, Default, PartialEq, Serialize, Deserialize)]
struct ModuleLevel {
    doc: Vec<String>,
}

#[derive(Debug, Clone, PartialEq, Serialize, Deserialize)]
enum DocType {
    Module(ModuleLevel),
    Item(ItemLevel),
    Comment(Comment),
}

#[derive(Debug, Clone, Copy, PartialEq, Eq)]
enum ParseState {
    None,
    Comment,
    ModuleLevel,
    ItemLevel,
    IgnoreBlock,
}

/// Reads from the source file into a Vec.
/// HashMap does not (necessarilly) preserve order of insertion.  Hence Vec.
fn read_file_to_vec(path: &Path) -> Vec<(Option<String>, DocType)> {
    let mut docvec: Vec<(Option<String>, DocType)> = Vec::new();
    let mut saved = OpenOptions::new()
        .read(true)
        .open(path)
        .expect("could not open save file");

    let mut buf = String::new();
    let n = saved.read_to_string(&mut buf).expect("could not read to file to buf");
    println!("read {n} bytes to buffer.");

    let mut docblock: Vec<String> = Vec::new();
    let mut docstate = ParseState::None;
    let mut counter = 0;

    for line in buf.lines() {
        match docstate {
            ParseState::None => match line {
                line if line.trim().starts_with("//!") => {
                    docstate = ParseState::ModuleLevel;
                    docblock.push(line.into());
                    continue;
                }
                line if line.trim().starts_with("///") => {
                    docstate = ParseState::ItemLevel;
                    docblock.push(line.into());
                    continue;
                }
                line if line.trim().starts_with("//") => {
                    if line.contains(STRIPPER_IGNORE_START) {
                        docstate = ParseState::IgnoreBlock;
                        continue;
                    }
                    docstate = ParseState::Comment;
                    docblock.push(line.into());
                    continue;
                }
                _ => {
                    continue;
                }
            },

            ParseState::ModuleLevel => {
                // As long as `line` starts with '//' it is still comment. a mixed block is also a block.
                if line.trim().starts_with("//") {
                    docblock.push(line.into());
                } else {
                    docstate = ParseState::None;
                    let dt = DocType::Module(ModuleLevel { doc: docblock.clone() });
                    docblock.clear();
                    docvec.push((None, dt));
                }
                continue;
            }

            ParseState::ItemLevel => {
                // As long as `line` starts with '//' it is still comment. a mixed block is also a block.
                if line.trim().starts_with("//") {
                    docblock.push(line.into());
                } else {
                    if line.trim().starts_with("#[") {
                        counter += 1;
                        continue;
                    }
                    if !line.trim().is_empty() {
                        let docitem = ItemLevel { dist: counter, doc: docblock.clone() };
                        docblock.clear();
                        counter = 0;
                        docstate = ParseState::None;
                        let dt = DocType::Item(docitem);
                        docvec.push((Some(line.trim().into()), dt));
                        continue;
                    }
                }
            }

            ParseState::Comment => {
                if line.trim().starts_with("//") {
                    docblock.push(line.into());
                } else if line.trim().starts_with("#[") || line.trim().is_empty() {
                    counter += 1;
                } else if line.trim() == "{" {
                    // A single curly brace or an attribute macro is too common to be an 'anchor'
                    docstate = ParseState::None;
                    docblock.clear();
                    counter = 0;
                } else if !line.trim().is_empty() {
                    let docitem = Comment { dist: counter, doc: docblock.clone() };
                    let dt = DocType::Comment(docitem);
                    docvec.push((Some(line.trim().into()), dt));
                    docblock.clear();
                    counter = 0;
                    docstate = ParseState::None;
                }
                continue;
            }

            ParseState::IgnoreBlock => {
                if line.contains(STRIPPER_IGNORE_STOP) {
                    docstate = ParseState::None;
                }
                continue;
            }
        }
    }
    docvec
}

// Tries to match strings within source and return the docs to their associated 'lines'.
// If this does not work, we might want to use `syn`.
fn reinstate_docs(path: &Path, docvec: Vec<(Option<String>, DocType)>) {
    let mut source_string = String::new();
    let mut remains = docvec.clone();

    {
        let mut source = OpenOptions::new()
            .read(true)
            .open(path)
            .expect("could not open save file");

        let _ = source
            .read_to_string(&mut source_string)
            .expect("could not read source file to string");
    }

    // Make Vec<String>s from whole String.
    let source_lines: Vec<String> = source_string.lines().map(|s| s.to_string()).collect();
    let mut source_and_doc_lines: Vec<String> = source_lines.clone();

    // For each key in map, look for lines in Vec that contain that key.
    // if so, insert docs that point, honoring distance and taking in account offset,
    for (k, v) in docvec {
        if k.is_none() {
            if let DocType::Module(ModuleLevel { ref doc }) = v {
                source_and_doc_lines.splice(0..0, doc.iter().cloned());
                remains.retain(|tup| *tup != (k.clone(), v.clone()));
                continue;
            } else {
                unreachable!("k == None implies ModuleLevel docs.");
            }
        }

        let pat = k.clone().unwrap();
        for s in source_lines.iter() {
            if s.contains(&pat) {
                let idx = source_and_doc_lines
                    .iter()
                    .position(|line| (*line).contains(&pat))
                    .expect("source_lines contains pat, therefore source_and_doc_lines does too");
                match v {
                    DocType::Item(ItemLevel { dist, ref doc }) => {
                        let i = idx - dist as usize;
                        source_and_doc_lines.splice(i..i, doc.iter().cloned());
                        remains.retain(|tup| *tup != (k.clone(), v.clone()));
                    }
                    DocType::Comment(Comment { dist, ref doc }) => {
                        let i = idx - dist as usize;
                        source_and_doc_lines.splice(i..i, doc.iter().cloned());
                        remains.retain(|tup| *tup != (k.clone(), v.clone()));
                    }
                    _ => {
                        unreachable!("k == None implies ModuleLevel docs.");
                    }
                }
                continue;
            }
        }
    }

    // collect all strings in vec
    let new_source: String = source_and_doc_lines
        .into_iter()
        .map(|line| if !line.ends_with("\n") { line + "\n" } else { line })
        .collect();

    // write string to source
    std::fs::write(path, new_source).expect("Unable to write file");

    if remains.is_empty() {
        return;
    }
    println!("The following items could not be reinstated:");
    println!("{remains:#?}");
    println!("Number of items not reinstated: {}", remains.len());
}

/// Writes the map to the path
fn write_map_to_file(docvec: &Vec<(Option<String>, DocType)>, path: &Path) {
    // open file
    let save_comments_file = File::create(path).expect("comments file should open");
    // Configure printstyle
    let pretty = PrettyConfig::new().depth_limit(4).indentor("    ".to_owned());
    // serialize and write map
    if to_writer_pretty(save_comments_file, docvec, pretty).is_ok() {
        println!("comments saved!");
    } else {
        eprintln!("Comments could not be formatted and saved.")
    }
}

/// Writes the doc-comments map to stdout
fn write_docs_to_stdout(docvec: &Vec<(Option<String>, DocType)>) {
    // Configure print-style
    let pretty = PrettyConfig::new().depth_limit(4).indentor("    ".to_owned());

    // acquire lock on stdout
    let stdout = std::io::stdout().lock();

    // serialize and write to stdout
    if to_writer_pretty(stdout, docvec, pretty).is_err() {
        eprint!("Comments could not be formatted and written to stdout.")
    }
}

/// Load RON file, deserialize to vec of docs
fn load_saved_comments(path: &Path) -> Vec<(Option<String>, DocType)> {
    let serialized =
        std::fs::read_to_string(path).expect("failed to read serialized docmap from file");

    // deserialize as map
    let docvec: Vec<(Option<String>, DocType)> =
        ron::from_str(&serialized).expect("recreation of HashMap from RON failed");
    docvec
}

/// Load comments map from file or generate new from source
/// # Errors
/// - if neither files exist, or
/// - on an IO or File error. (eg. corruption)
///
/// # Panics
/// If the conversion from string to docmap fails.
fn load_saved_docvec_or_gather_new(
    comments_path: &Path,
    path_to_source: &Path,
) -> Result<Vec<(Option<String>, DocType)>, ()> {
    if comments_path.exists() {
        let docvec = load_saved_comments(comments_path);
        println!("Loaded docs form saved file.");
        return Ok(docvec);
    }

    if path_to_source.exists() {
        let docvec = read_file_to_vec(path_to_source);
        println!("Gathered docs from source file.");
        return Ok(docvec);
    }

    // Neither exist:
    Err(())
}

fn xml_to_src_file(path: &Path) {
    let generated = create_events_from_xml("xml/Event.xml");
    let buf = generated.as_bytes();

    let mut source_file = File::create(path).expect("error opening source file");

    source_file
        .write_all(buf)
        .expect("error while writing to source file");
}

fn xml_to_src_stdout() {
    let generated_src = create_events_from_xml("xml/Event.xml");
    let buf = generated_src.as_bytes();

    // acquire lock on stdout and write all
    let mut stdout = std::io::stdout().lock();
    stdout
        .write_all(buf)
        .expect("stdout should not be interrupted while writing");
}

pub fn main() {
    let args: Args = argh::from_env();

    // File names:
    let source_file_name = "identify.rs";
    let comments_file_name = "saved_manual_docs.ron";

    // Assumes being run from atspi crate root
    let crate_root = Path::new("./");
    let src_path = Path::new("src/");

    // The program expects one argument at a time.
    match args {
        // '-f' | '--regen_file' regenerate from xml. write to source file.
        Args { regen_file: true, .. } => {
            print!("Writing source to file.. ");
            let path = crate_root.join(src_path).join(source_file_name);
            xml_to_src_file(&path);
            println!("done.");
        }

        // '-r' / '--regen' : regenerate from xml to stidout
        Args { regen_stdout: true, .. } => {
            xml_to_src_stdout();
        }

        // '-s' | '--save' : save doc-commnents to file
        Args { docs_file: true, .. } => {
            let path_to_source = crate_root.join(src_path).join(source_file_name);
            print!("Gathering docs.. ");
            let docvec = if path_to_source.exists() {
                read_file_to_vec(&path_to_source)
            } else {
                eprintln!("Source file does not exist");
                std::process::exit(0);
            };

            print!("saving.. ");
            let path = crate_root.join(comments_file_name);
            write_map_to_file(&docvec, &path);
            println!("done.");
        }

        // '-o' | '--docs-stdout' : write docs to stdout
        Args { docs_stdout: true, .. } => {
            let comments_path = crate_root.join(comments_file_name);
            let source_path = crate_root.join(src_path).join(source_file_name);
            let Ok(docvec) = load_saved_docvec_or_gather_new(&comments_path, &source_path)  else {
                eprintln!("could not load saved doc commnts, nor extract new from source.");
                std::process::exit(0);
            };
            write_docs_to_stdout(&docvec);
        }

        // '-i' | '--insert' reinstate docs in soruce file
        Args { insert: true, .. } => {
            let path_to_source = crate_root.join(src_path).join(source_file_name);
            let comments_path = crate_root.join(comments_file_name);
            if comments_path.exists() {
                let docvec = load_saved_comments(&comments_path);
                reinstate_docs(&path_to_source, docvec);
            } else {
                eprintln!("comments save file does nt exist.");
                return;
            }
        }
        _ => println!("unsupported combination of switches"),
    }
}<|MERGE_RESOLUTION|>--- conflicted
+++ resolved
@@ -286,7 +286,6 @@
 }
 
 fn generate_mod_from_iface(iface: &Interface) -> String {
-<<<<<<< HEAD
     let mod_name = iface_name(iface).to_lowercase();
     let enums = generate_enum_from_iface(iface);
     let structs = iface
@@ -304,24 +303,8 @@
     let try_froms = generate_try_from_atspi_event(iface);
     format!(
         "
-=======
-	let mod_name = iface_name(iface).to_lowercase();
-	let enums = generate_enum_from_iface(iface);
-	let structs = iface.signals()
-			.iter()
-			.map(|signal| generate_struct_from_signal(signal))
-			.collect::<Vec<String>>()
-			.join("\n");
-	let impls = iface.signals()
-			.iter()
-			.map(|signal| generate_impl_from_signal(signal))
-			.collect::<Vec<String>>()
-			.join("\n");
-	let try_froms = generate_try_from_atspi_event(iface);
-	format!("
 #[allow(clippy::module_name_repetitions)]
 // this is to stop clippy from complaining about the copying of module names in the types; since this is more organizational than logical, we're ok leaving it in
->>>>>>> 5dfc3527
 pub mod {mod_name} {{
 	use atspi_macros::TrySignify;
 	use crate::{{
