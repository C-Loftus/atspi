--- conflicted
+++ resolved
@@ -62,15 +62,6 @@
 		self.inner().message.path()
 	}
 
-<<<<<<< HEAD
-    /// Identifies the `sender` of the `Event`.
-    /// # Errors
-    /// - when deserializeing the header failed, or
-    /// * When `zbus::get_field!` finds that 'sender' is an invalid field.
-    fn sender(&self) -> Result<Option<zbus::names::UniqueName>, crate::AtspiError> {
-        Ok(self.inner().message.header()?.sender()?.cloned())
-    }
-=======
 	/// Identifies the `sender` of the `Event`.
 	/// # Errors
 	/// - when deserializeing the header failed, or
@@ -78,5 +69,4 @@
 	fn sender(&self) -> Result<Option<zbus::names::UniqueName>, crate::AtspiError> {
 		Ok(self.inner().message.header()?.sender()?.cloned())
 	}
->>>>>>> 5ab21ab2
 }