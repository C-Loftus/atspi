pub mod document;
pub mod focus;
pub mod keyboard;
pub mod mouse;
pub mod object;
pub mod terminal;
pub mod window;

use std::{collections::HashMap, sync::Arc};

use serde::{Deserialize, Serialize};
use zbus::{
	names::{InterfaceName, MemberName, OwnedUniqueName, UniqueName},
	zvariant::{self, OwnedObjectPath, OwnedValue, Signature, Type, Value},
	Message,
};

use crate::{
	cache::CacheItem,
	connection,
	identify::{
		document::DocumentEvents, focus::FocusEvents, keyboard::KeyboardEvents, mouse::MouseEvents,
		object::ObjectEvents, terminal::TerminalEvents, window::WindowEvents,
	},
	AtspiError,
};
use atspi_macros::{try_from_zbus_message, GenericEvent};

#[derive(Debug, Serialize, Deserialize)]
pub struct EventBody<'a, T> {
	#[serde(rename = "type")]
	pub kind: T,
	pub detail1: i32,
	pub detail2: i32,
	#[serde(borrow)]
	pub any_data: Value<'a>,
	#[serde(borrow)]
	pub properties: HashMap<&'a str, Value<'a>>,
}

impl<T> Type for EventBody<'_, T> {
	fn signature() -> Signature<'static> {
		<(&str, i32, i32, Value, HashMap<&str, Value>)>::signature()
	}
}

// Signature:  "siiv(so)",
#[derive(Debug, Serialize, Deserialize, Type)]
pub struct EventBodyQT {
	#[serde(rename = "type")]
	pub kind: String,
	pub detail1: i32,
	pub detail2: i32,
	pub any_data: OwnedValue,
	pub properties: (String, OwnedObjectPath),
}

// Signature (siiva{sv}),
#[derive(Clone, Debug, Serialize, Deserialize, Type)]
pub struct EventBodyOwned {
	#[serde(rename = "type")]
	pub kind: String,
	pub detail1: i32,
	pub detail2: i32,
	pub any_data: OwnedValue,
	pub properties: HashMap<String, OwnedValue>,
}

impl From<EventBodyQT> for EventBodyOwned {
	fn from(body: EventBodyQT) -> Self {
		let mut props = HashMap::new();
		props.insert(
			body.properties.0,
			Value::ObjectPath(body.properties.1.into_inner()).to_owned(),
		);
		Self {
			kind: body.kind,
			detail1: body.detail1,
			detail2: body.detail2,
			any_data: body.any_data,
			properties: props,
		}
	}
}

/// Encapsulates the various different accessibility bus signal types.
///
/// Assumes being non exhaustive to allow for future- or custom signals.
#[derive(Debug, Clone)]
#[non_exhaustive]
pub enum Event {
<<<<<<< HEAD
    // Exploring if having a fully destructable hierarchical  works as we'd like..
    Interfaces(EventInterfaces),
    /// Emitted when the ` Registry` interface on `org.a11y.atspi.Registry` becomes available.
    Available(AvailableEvent),
    /// Both `CacheAdd` and `CacheRemove` signals
    Cache(CacheEvents),
    /// Emitted on registry or deregristry of event listeners.,
    ///
    /// (eg. "Cache:AddAccessible:")
    Listener(EventListenerEvents),
=======
	// Exploring if having a fully destructable hierarchical  works as we'd like..
	Interfaces(EventInterfaces),
	/// Emitted when the ` Registry` interface on `org.a11y.atspi.Registry` becomes available.
	Available(AvailableEvent),
	/// Both `CacheAdd` and `CacheRemove` signals
	Cache(CacheEvents),
	/// Emitted on registry or deregristry of event listeners.,
	///
	/// (eg. "Cache:AddAccessible:")
	Listener(EventListenerEvents),
>>>>>>> f1111310
}

#[derive(Debug, Clone)]
#[allow(clippy::module_name_repetitions)]
pub enum CacheEvents {
<<<<<<< HEAD
    Add(AddAccessibleEvent),
    Remove(RemoveAccessibleEvent),
=======
	Add(AddAccessibleEvent),
	Remove(RemoveAccessibleEvent),
>>>>>>> f1111310
}

/// Type that contains the `zbus::Message` for meta information and
/// the [`crate::cache::CacheItem`]
#[derive(Debug, Clone, GenericEvent)]
#[try_from_zbus_message(body = "CacheItem")]
pub struct AddAccessibleEvent {
	pub(crate) message: Arc<Message>,
	pub(crate) body: CacheItem,
}

impl AddAccessibleEvent {
	/// When an object in an application is added, this may evoke a `CacheAdd` event,
	/// this yields an [`crate::cache::CacheItem`]
	#[must_use]
	pub fn item(&self) -> &CacheItem {
		&self.body
	}

	/// When an object in an application is added, this may evoke a `CacheAdd` event,
	/// this yields an [`crate::cache::CacheItem`]
	/// Consumes the `CacheAdd` event.
	#[must_use]
	pub fn into_item(self) -> CacheItem {
		self.body
	}
}

#[derive(Debug, Clone, GenericEvent)]
#[try_from_zbus_message(body = "Accessible")]
pub struct RemoveAccessibleEvent {
	pub(crate) message: Arc<Message>,
	pub(crate) body: Accessible,
}

impl RemoveAccessibleEvent {
	/// What `Accessible` is removed from the application state.
	/// A reference to the `Accessible`
	#[must_use]
	pub fn as_accessible(&self) -> &Accessible {
		&self.body
	}

	/// What `Accessible` is removed from the application state.
	/// Converts the event to an Accessible
	/// Consumes the cache remove event.
	#[must_use]
	pub fn into_accessible(self) -> Accessible {
		self.body
	}

	// pub fn as_iface_reusing_connection(&self, conn: &Connection) -> AccessibleProxy {
	//     let Accessible { name, path } = self.as_accessible();
	//     crate::accessible::new(&**conn, sender, path.into())
	// }
}

// TODO: Try to make borrowed versions work,
// check where the lifetimes of the borrow are tied to, see also: comment on `interface()` method
// in `DefaultEvent` impl
// then rename into Owned for this one.
/// Owned Accessible type
/// Emitted by `CacheRemove` and `Available`
#[derive(Debug, Clone, Serialize, Deserialize, Type)]
pub struct Accessible {
	pub name: OwnedUniqueName,
	pub path: OwnedObjectPath,
}

#[test]
fn test_accessible_signature() {
	assert_eq!(Accessible::signature(), "(so)");
}

/// Offers events, grouped-by Interface.
#[derive(Clone, Debug)]
#[non_exhaustive]
pub enum EventInterfaces {
	Document(DocumentEvents),
	Focus(FocusEvents),
	Keyboard(KeyboardEvents),
	Mouse(MouseEvents),
	Object(ObjectEvents),
	Terminal(TerminalEvents),
	Window(WindowEvents),
}

impl TryFrom<AtspiEvent> for EventInterfaces {
	type Error = AtspiError;

	fn try_from(ev: AtspiEvent) -> Result<Self, Self::Error> {
		let Some(interface) = ev.interface() else {  return Err(AtspiError::MissingInterface);  };
		match interface.as_str() {
			"org.a11y.atspi.Event.Document" => {
				Ok(EventInterfaces::Document(DocumentEvents::try_from(ev)?))
			}
			"org.a11y.atspi.Event.Focus" => Ok(EventInterfaces::Focus(FocusEvents::try_from(ev)?)),
			"org.a11y.atspi.Event.Keyboard" => {
				Ok(EventInterfaces::Keyboard(KeyboardEvents::try_from(ev)?))
			}
			"org.a11y.atspi.Event.Mouse" => Ok(EventInterfaces::Mouse(MouseEvents::try_from(ev)?)),
			"org.a11y.atspi.Event.Object" => {
				Ok(EventInterfaces::Object(ObjectEvents::try_from(ev)?))
			}
			"org.a11y.atspi.Event.Terminal" => {
				Ok(EventInterfaces::Terminal(TerminalEvents::try_from(ev)?))
			}
			"org.a11y.atspi.Event.Window" => {
				Ok(EventInterfaces::Window(WindowEvents::try_from(ev)?))
			}
			_ => Err(AtspiError::UnknownInterface),
		}
	}
}

#[derive(Debug, Clone)]
pub struct AtspiEvent {
	pub(crate) message: Arc<Message>,
	pub(crate) body: EventBodyOwned,
}

impl<'name> PartialEq<AtspiEvent> for MemberName<'name> {
	fn eq(&self, other: &AtspiEvent) -> bool {
		let other_member = other.member().expect("AtspiEvent without member?");
		*self == other_member
	}
}

impl<'name> PartialEq<MemberName<'name>> for AtspiEvent {
	fn eq(&self, other: &MemberName) -> bool {
		let self_member = self.member().expect("AtspiEvent w/o member?");
		self_member == *other
	}
}

//  Equality on `AtspiEvent` may be considered ambiguous.
//
// Because `AtspiEvent`'s message has eg. a `SerialNumber` in the primary header,
// only exacly same instances would be equal, _if_ `PartialEq` were derivable.
//
// This PartialEq implements the strictest kind where only same instances are considered the same.
// Other equalities should be made with PartailEq<T> for AtspiEvent and PartialEq<AtspiEvent> for T
impl PartialEq for AtspiEvent {
	fn eq(&self, other: &AtspiEvent) -> bool {
		self.message.as_bytes() == other.message().as_bytes()
	}
}

impl Eq for AtspiEvent {}

impl TryFrom<Arc<Message>> for AtspiEvent {
	type Error = AtspiError;

	fn try_from(message: Arc<Message>) -> Result<Self, Self::Error> {
		let signature = message.body_signature()?;
		let body = if signature == connection::QSPI_EVENT {
			EventBodyOwned::from(message.body::<EventBodyQT>()?)
		} else {
			message.body::<EventBodyOwned>()?
		};
		Ok(Self { message, body })
	}
}

/// Signal type emitted by `EventListenerRegistered` and `EventListenerDeregistered` signals,
/// which belong to the `Registry` interface, implemented by the registry-daemon.
#[derive(Debug, Clone, Serialize, Deserialize, Type)]
<<<<<<< HEAD
pub struct EventListeners {
    pub bus_name: OwnedUniqueName,
    pub path: String,
=======
pub struct EventListener {
	pub bus_name: OwnedUniqueName,
	pub path: String,
>>>>>>> f1111310
}

#[test]
fn test_event_listener_signature() {
<<<<<<< HEAD
    assert_eq!(EventListeners::signature(), "(ss)");
=======
	assert_eq!(EventListener::signature(), "(ss)");
>>>>>>> f1111310
}

/// Covers both `EventListener` events.
#[derive(Clone, Debug)]
#[allow(clippy::module_name_repetitions)]
pub enum EventListenerEvents {
<<<<<<< HEAD
    Registered(EventListenerRegisteredEvent),
    Deregistered(EventListenerDeregisteredEvent),
=======
	Registered(EventListenerRegisteredEvent),
	Deregistered(EventListenerDeregisteredEvent),
>>>>>>> f1111310
}

/// An event that is emitted by the regostry daemon to signal that an event has been deregistered
/// to no longer listen for.
#[derive(Clone, Debug, GenericEvent)]
#[try_from_zbus_message(body = "EventListeners")]
pub struct EventListenerDeregisteredEvent {
<<<<<<< HEAD
    pub(crate) message: Arc<Message>,
    pub body: EventListeners,
=======
	pub(crate) message: Arc<Message>,
	pub body: EventListener,
>>>>>>> f1111310
}

/// An event that is emitted by the regostry daemon to signal that an event has been registered to listen for.
#[derive(Clone, Debug, GenericEvent)]
#[try_from_zbus_message(body = "EventListeners")]
pub struct EventListenerRegisteredEvent {
<<<<<<< HEAD
    pub(crate) message: Arc<Message>,
    pub body: EventListeners,
=======
	pub(crate) message: Arc<Message>,
	pub body: EventListener,
>>>>>>> f1111310
}

/// An event that is emitted when the registry daemon has started.
#[derive(Clone, Debug, GenericEvent)]
#[try_from_zbus_message(body = "Accessible")]
pub struct AvailableEvent {
	pub(crate) message: Arc<Message>,
	pub(crate) body: Accessible,
}

impl AvailableEvent {
	#[must_use]
	pub fn registry(&self) -> &Accessible {
		&self.body
	}
}

impl TryFrom<Arc<Message>> for Event {
<<<<<<< HEAD
    type Error = AtspiError;

    fn try_from(msg: Arc<Message>) -> Result<Event, AtspiError> {
        let body_signature = msg.body_signature()?;
        let message_signature = body_signature.as_str();
        let signal_member = msg
            .member()
            .ok_or(AtspiError::MemberMatch("signal w/o member".to_string()))?;
        let message_member = signal_member.as_str();

        match message_signature {
            // Accessible signature
            "(so)" => match message_member {
                "RemoveAccessible" => {
                    let ev = RemoveAccessibleEvent::try_from(msg)?;
                    Ok(Event::Cache(CacheEvents::Remove(ev)))
                }
                "Available" => {
                    let ev = AvailableEvent::try_from(msg)?;
                    Ok(Event::Available(ev))
                }
                _ => Err(AtspiError::UnknownSignal),
            },
            // Atspi / Qspi signature
            "siiva{sv}" | "siiv(so)" => {
                let ev = AtspiEvent::try_from(msg)?;
                let event_interfaces: EventInterfaces = ev.try_into()?;
                Ok(Event::Interfaces(event_interfaces))
            }
            "(ss)" => {
                if let Ok(ev) = EventListenerRegisteredEvent::try_from(msg.clone()) {
                    return Ok(Event::Listener(EventListenerEvents::Registered(ev)));
                }
                if let Ok(ev) = EventListenerDeregisteredEvent::try_from(msg) {
                    return Ok(Event::Listener(EventListenerEvents::Deregistered(ev)));
                }
                Err(AtspiError::UnknownSignal)
            }
            // CacheAdd signature
            "((so)(so)(so)iiassusau)" => {
                let ev = AddAccessibleEvent::try_from(msg)?;
                Ok(Event::Cache(CacheEvents::Add(ev)))
            }
            _ => Err(AtspiError::UnknownBusSignature),
        }
    }
=======
	type Error = AtspiError;

	fn try_from(msg: Arc<Message>) -> Result<Event, AtspiError> {
		let body_signature = msg.body_signature()?;
		let message_signature = body_signature.as_str();
		let signal_member = msg
			.member()
			.ok_or(AtspiError::MemberMatch("signal w/o member".to_string()))?;
		let message_member = signal_member.as_str();

		match message_signature {
			// Accessible signature
			"(so)" => match message_member {
				"RemoveAccessible" => {
					let ev = RemoveAccessibleEvent::try_from(msg)?;
					Ok(Event::Cache(CacheEvents::Remove(ev)))
				}
				"Available" => {
					let ev = AvailableEvent::try_from(msg)?;
					Ok(Event::Available(ev))
				}
				_ => Err(AtspiError::UnknownSignal),
			},
			// Atspi / Qspi signature
			"siiva{sv}" | "siiv(so)" => {
				let ev = AtspiEvent::try_from(msg)?;
				let event_interfaces: EventInterfaces = ev.try_into()?;
				Ok(Event::Interfaces(event_interfaces))
			}
			"(ss)" => {
				if let Ok(ev) = EventListenerRegisteredEvent::try_from(msg.clone()) {
					return Ok(Event::Listener(EventListenerEvents::Registered(ev)));
				}
				if let Ok(ev) = EventListenerDeregisteredEvent::try_from(msg) {
					return Ok(Event::Listener(EventListenerEvents::Deregistered(ev)));
				}
				Err(AtspiError::UnknownSignal)
			}
			// CacheAdd signature
			"((so)(so)(so)iiassusau)" => {
				let ev = AddAccessibleEvent::try_from(msg)?;
				Ok(Event::Cache(CacheEvents::Add(ev)))
			}
			_ => Err(AtspiError::UnknownBusSignature),
		}
	}
>>>>>>> f1111310
}

/// Shared behavior of bus `Signal` events.
pub trait GenericEvent {
	/// Returns the `Message` of the event type.
	fn message(&self) -> &Arc<Message>;

	/// Interface that has the signal member implemented.
	fn interface(&self) -> Option<InterfaceName<'_>>;

	/// Interface member that sent the signal.
	fn member(&self) -> Option<MemberName<'_>>;

	/// Path of the signalling object.
	fn path(&self) -> Option<zvariant::ObjectPath<'_>>;

	/// Sender of the signal.
	///
	/// ### Errors
	/// - when deserializeing the header failed, or
	/// - When `zbus::get_field!` finds that 'sender' is an invalid field.
	fn sender(&self) -> Result<Option<UniqueName>, AtspiError>;
}

impl AtspiEvent {
	/// Deserialized signal body type.
	#[must_use]
	pub fn body(&self) -> &EventBodyOwned {
		&self.body
	}

	/// Returns the atspi event string for this event type (E.G. "Object:StateChanged:Focused").
	///
	/// This should not be used for matching on events as it needlessly allocates and copies the 3
	/// components of the event type. It is meant for logging, etc.
	#[must_use]
	pub fn event_string(&self) -> String {
		let interface = self.message.interface().expect("Event should have an interface");
		let interface = interface.rsplit('.').next().expect("Interface should contain a '.'");
		let member = self.message.member().expect("Event should have a member");
		let kind = self.kind();
		format!("{interface}:{member}:{kind}")
	}

	#[must_use]
	pub fn kind(&self) -> &str {
		&self.body.kind
	}

	/// Event dependant detail.
	#[must_use]
	pub fn detail1(&self) -> i32 {
		self.body.detail1
	}

	/// Event dependant detail.
	#[must_use]
	pub fn detail2(&self) -> i32 {
		self.body.detail2
	}

	/// Event dependant generic `Value`.
	#[must_use]
	pub fn any_data(&self) -> &zvariant::OwnedValue {
		&self.body.any_data
	}

	#[must_use]
	pub fn properties(&self) -> &HashMap<String, zvariant::OwnedValue> {
		&self.body.properties
	}
}

impl GenericEvent for AtspiEvent {
	/// Bus message.
	#[must_use]
	fn message(&self) -> &Arc<Message> {
		&self.message
	}

	/// The interface that emitted the event.
	#[must_use]
	fn interface(&self) -> Option<InterfaceName<'_>> {
		self.message.interface()
	}

	/// Identifies this event interface's member name.
	#[must_use]
	fn member(&self) -> Option<MemberName<'_>> {
		self.message.member()
	}

	/// The object path to the object where the signal was emitted.
	#[must_use]
	fn path(&self) -> std::option::Option<zbus::zvariant::ObjectPath<'_>> {
		self.message.path()
	}

	/// Identifies the `sender` of the event.
	/// # Errors
	/// - when deserializeing the header failed, or
	/// - When `zbus::get_field!` finds that 'sender' is an invalid field.
	fn sender(&self) -> Result<Option<zbus::names::UniqueName>, crate::AtspiError> {
		Ok(self.message.header()?.sender()?.cloned())
	}
}<|MERGE_RESOLUTION|>--- conflicted
+++ resolved
@@ -89,18 +89,6 @@
 #[derive(Debug, Clone)]
 #[non_exhaustive]
 pub enum Event {
-<<<<<<< HEAD
-    // Exploring if having a fully destructable hierarchical  works as we'd like..
-    Interfaces(EventInterfaces),
-    /// Emitted when the ` Registry` interface on `org.a11y.atspi.Registry` becomes available.
-    Available(AvailableEvent),
-    /// Both `CacheAdd` and `CacheRemove` signals
-    Cache(CacheEvents),
-    /// Emitted on registry or deregristry of event listeners.,
-    ///
-    /// (eg. "Cache:AddAccessible:")
-    Listener(EventListenerEvents),
-=======
 	// Exploring if having a fully destructable hierarchical  works as we'd like..
 	Interfaces(EventInterfaces),
 	/// Emitted when the ` Registry` interface on `org.a11y.atspi.Registry` becomes available.
@@ -111,19 +99,23 @@
 	///
 	/// (eg. "Cache:AddAccessible:")
 	Listener(EventListenerEvents),
->>>>>>> f1111310
+	// Exploring if having a fully destructable hierarchical  works as we'd like..
+	Interfaces(EventInterfaces),
+	/// Emitted when the ` Registry` interface on `org.a11y.atspi.Registry` becomes available.
+	Available(AvailableEvent),
+	/// Both `CacheAdd` and `CacheRemove` signals
+	Cache(CacheEvents),
+	/// Emitted on registry or deregristry of event listeners.,
+	///
+	/// (eg. "Cache:AddAccessible:")
+	Listener(EventListenerEvents),
 }
 
 #[derive(Debug, Clone)]
 #[allow(clippy::module_name_repetitions)]
 pub enum CacheEvents {
-<<<<<<< HEAD
-    Add(AddAccessibleEvent),
-    Remove(RemoveAccessibleEvent),
-=======
 	Add(AddAccessibleEvent),
 	Remove(RemoveAccessibleEvent),
->>>>>>> f1111310
 }
 
 /// Type that contains the `zbus::Message` for meta information and
@@ -291,37 +283,22 @@
 /// Signal type emitted by `EventListenerRegistered` and `EventListenerDeregistered` signals,
 /// which belong to the `Registry` interface, implemented by the registry-daemon.
 #[derive(Debug, Clone, Serialize, Deserialize, Type)]
-<<<<<<< HEAD
 pub struct EventListeners {
-    pub bus_name: OwnedUniqueName,
-    pub path: String,
-=======
-pub struct EventListener {
 	pub bus_name: OwnedUniqueName,
 	pub path: String,
->>>>>>> f1111310
 }
 
 #[test]
 fn test_event_listener_signature() {
-<<<<<<< HEAD
-    assert_eq!(EventListeners::signature(), "(ss)");
-=======
-	assert_eq!(EventListener::signature(), "(ss)");
->>>>>>> f1111310
+	assert_eq!(EventListeners::signature(), "(ss)");
 }
 
 /// Covers both `EventListener` events.
 #[derive(Clone, Debug)]
 #[allow(clippy::module_name_repetitions)]
 pub enum EventListenerEvents {
-<<<<<<< HEAD
-    Registered(EventListenerRegisteredEvent),
-    Deregistered(EventListenerDeregisteredEvent),
-=======
 	Registered(EventListenerRegisteredEvent),
 	Deregistered(EventListenerDeregisteredEvent),
->>>>>>> f1111310
 }
 
 /// An event that is emitted by the regostry daemon to signal that an event has been deregistered
@@ -329,26 +306,16 @@
 #[derive(Clone, Debug, GenericEvent)]
 #[try_from_zbus_message(body = "EventListeners")]
 pub struct EventListenerDeregisteredEvent {
-<<<<<<< HEAD
-    pub(crate) message: Arc<Message>,
-    pub body: EventListeners,
-=======
-	pub(crate) message: Arc<Message>,
-	pub body: EventListener,
->>>>>>> f1111310
+	pub(crate) message: Arc<Message>,
+	pub body: EventListeners,
 }
 
 /// An event that is emitted by the regostry daemon to signal that an event has been registered to listen for.
 #[derive(Clone, Debug, GenericEvent)]
 #[try_from_zbus_message(body = "EventListeners")]
 pub struct EventListenerRegisteredEvent {
-<<<<<<< HEAD
-    pub(crate) message: Arc<Message>,
-    pub body: EventListeners,
-=======
-	pub(crate) message: Arc<Message>,
-	pub body: EventListener,
->>>>>>> f1111310
+	pub(crate) message: Arc<Message>,
+	pub body: EventListeners,
 }
 
 /// An event that is emitted when the registry daemon has started.
@@ -367,54 +334,6 @@
 }
 
 impl TryFrom<Arc<Message>> for Event {
-<<<<<<< HEAD
-    type Error = AtspiError;
-
-    fn try_from(msg: Arc<Message>) -> Result<Event, AtspiError> {
-        let body_signature = msg.body_signature()?;
-        let message_signature = body_signature.as_str();
-        let signal_member = msg
-            .member()
-            .ok_or(AtspiError::MemberMatch("signal w/o member".to_string()))?;
-        let message_member = signal_member.as_str();
-
-        match message_signature {
-            // Accessible signature
-            "(so)" => match message_member {
-                "RemoveAccessible" => {
-                    let ev = RemoveAccessibleEvent::try_from(msg)?;
-                    Ok(Event::Cache(CacheEvents::Remove(ev)))
-                }
-                "Available" => {
-                    let ev = AvailableEvent::try_from(msg)?;
-                    Ok(Event::Available(ev))
-                }
-                _ => Err(AtspiError::UnknownSignal),
-            },
-            // Atspi / Qspi signature
-            "siiva{sv}" | "siiv(so)" => {
-                let ev = AtspiEvent::try_from(msg)?;
-                let event_interfaces: EventInterfaces = ev.try_into()?;
-                Ok(Event::Interfaces(event_interfaces))
-            }
-            "(ss)" => {
-                if let Ok(ev) = EventListenerRegisteredEvent::try_from(msg.clone()) {
-                    return Ok(Event::Listener(EventListenerEvents::Registered(ev)));
-                }
-                if let Ok(ev) = EventListenerDeregisteredEvent::try_from(msg) {
-                    return Ok(Event::Listener(EventListenerEvents::Deregistered(ev)));
-                }
-                Err(AtspiError::UnknownSignal)
-            }
-            // CacheAdd signature
-            "((so)(so)(so)iiassusau)" => {
-                let ev = AddAccessibleEvent::try_from(msg)?;
-                Ok(Event::Cache(CacheEvents::Add(ev)))
-            }
-            _ => Err(AtspiError::UnknownBusSignature),
-        }
-    }
-=======
 	type Error = AtspiError;
 
 	fn try_from(msg: Arc<Message>) -> Result<Event, AtspiError> {
@@ -461,7 +380,6 @@
 			_ => Err(AtspiError::UnknownBusSignature),
 		}
 	}
->>>>>>> f1111310
 }
 
 /// Shared behavior of bus `Signal` events.
