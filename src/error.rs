#[allow(clippy::module_name_repetitions)]
#[derive(Debug)]
#[non_exhaustive]
/// An error type that can describe atspi and `std` and different `zbus` errors.
pub enum AtspiError {
	/// Converting one type into another failure
	Conversion(&'static str),

	/// When testing on either variant, we might find the we are not interested in.
	CacheVariantMismatch,

	/// On specific types, if the event / message member does not match the Event's name.
	MemberMatch(String),

	/// To indicate a match or equality test on a signa body signature failed.
	UnknownBusSignature,

	/// When matching on an unknown interface
	UnknownInterface,

	/// No interface on event.
	MissingInterface,

	/// The signal that was encountered is unknown.
	UnknownSignal,

	/// Other errors.
	Owned(String),

	/// A `zbus` error. variant.
	Zbus(zbus::Error),

	/// A `zbus_names` error variant
	ZBusNames(zbus::names::Error),

	/// The `D-Bus` standard interfaces `zbus` error variant.
	/// as defined in ` zbus::fdo`.
	ZbusFdo(Box<zbus::fdo::Error>),

	/// Failed to parse a string into an enum variant
	ParseError(&'static str),

	/// Failed to get the ID of a path.
	PathConversionError(ObjectPathConversionError),

	/// Std i/o error variant.
	IO(std::io::Error),
<<<<<<< HEAD

	/// Failed to convert an integer into another type of integer (usually i32 -> usize).
	IntConversionError(std::num::TryFromIntError),
	/// An infallible error; this is just something to satisfy the compiler.
	Infallible,
=======
>>>>>>> 5ab21ab2
}

impl std::error::Error for AtspiError {}

impl std::fmt::Display for AtspiError {
	fn fmt(&self, f: &mut std::fmt::Formatter<'_>) -> std::fmt::Result {
		match self {
			Self::Conversion(e) => f.write_str(&format!("atspi: conversion failure: {e}")),
			Self::MemberMatch(e) => {
				f.write_str(format!("atspi: member mismatch in conversion: {e}").as_str())
			}
			Self::UnknownBusSignature => f.write_str("atspi: Unknown bus body signature."),
			Self::UnknownInterface => f.write_str("Unknown interface."),
			Self::MissingInterface => f.write_str("Missing> interface."),
			Self::UnknownSignal => f.write_str("atspi: Unknown signal"),
			Self::CacheVariantMismatch => f.write_str("atspi: Cache variant mismatch"),
			Self::Owned(e) => f.write_str(&format!("atspi: other error: {e}")),
			Self::Zbus(e) => f.write_str(&format!("ZBus Error: {e}")),
			Self::ZBusNames(e) => f.write_str(&format!("ZBus_names Error: {e}")),
			Self::ZbusFdo(e) => f.write_str(&format!("D-Bus standard interfaces Error: {e}")),
			Self::ParseError(e) => f.write_str(e),
			Self::PathConversionError(e) => {
				f.write_str(&format!("ID cannot be extracted from the path: {e}"))
			}
			Self::IO(e) => f.write_str(&format!("std IO Error: {e}")),
<<<<<<< HEAD
			Self::IntConversionError(e) => f.write_str(&format!("Integer conversion error: {e}")),
			Self::Infallible => {
				f.write_str("Infallible; only to trick the compiler. This should never happen.")
			}
		}
	}
}

impl From<std::convert::Infallible> for AtspiError {
	fn from(_e: std::convert::Infallible) -> Self {
		Self::Infallible
	}
}
impl From<std::num::TryFromIntError> for AtspiError {
	fn from(e: std::num::TryFromIntError) -> Self {
		Self::IntConversionError(e)
	}
=======
		}
	}
>>>>>>> 5ab21ab2
}

impl From<zbus::fdo::Error> for AtspiError {
	fn from(e: zbus::fdo::Error) -> Self {
		Self::ZbusFdo(Box::new(e))
	}
}

impl From<zbus::Error> for AtspiError {
	fn from(e: zbus::Error) -> Self {
		Self::Zbus(e)
	}
}

impl From<zbus::names::Error> for AtspiError {
	fn from(e: zbus::names::Error) -> Self {
		Self::ZBusNames(e)
	}
}

impl From<zbus::zvariant::Error> for AtspiError {
	fn from(e: zbus::zvariant::Error) -> Self {
		Self::Zbus(zbus::Error::Variant(e))
	}
}

impl From<std::io::Error> for AtspiError {
	fn from(e: std::io::Error) -> Self {
		Self::IO(e)
	}
}

impl From<ObjectPathConversionError> for AtspiError {
	fn from(e: ObjectPathConversionError) -> AtspiError {
		Self::PathConversionError(e)
	}
}

#[allow(clippy::module_name_repetitions)]
#[derive(Clone, Debug)]
pub enum ObjectPathConversionError {
	NoIdAvailable,
	ParseError(<i64 as std::str::FromStr>::Err),
}
impl std::fmt::Display for ObjectPathConversionError {
	fn fmt(&self, f: &mut std::fmt::Formatter<'_>) -> std::fmt::Result {
		match self {
			Self::NoIdAvailable => f.write_str("No ID available in the path."),
			Self::ParseError(e) => f.write_str(&format!("Failure to parse: {e}")),
		}
	}
}
impl std::error::Error for ObjectPathConversionError {}<|MERGE_RESOLUTION|>--- conflicted
+++ resolved
@@ -45,14 +45,12 @@
 
 	/// Std i/o error variant.
 	IO(std::io::Error),
-<<<<<<< HEAD
 
 	/// Failed to convert an integer into another type of integer (usually i32 -> usize).
 	IntConversionError(std::num::TryFromIntError),
+
 	/// An infallible error; this is just something to satisfy the compiler.
 	Infallible,
-=======
->>>>>>> 5ab21ab2
 }
 
 impl std::error::Error for AtspiError {}
@@ -78,7 +76,6 @@
 				f.write_str(&format!("ID cannot be extracted from the path: {e}"))
 			}
 			Self::IO(e) => f.write_str(&format!("std IO Error: {e}")),
-<<<<<<< HEAD
 			Self::IntConversionError(e) => f.write_str(&format!("Integer conversion error: {e}")),
 			Self::Infallible => {
 				f.write_str("Infallible; only to trick the compiler. This should never happen.")
@@ -96,10 +93,6 @@
 	fn from(e: std::num::TryFromIntError) -> Self {
 		Self::IntConversionError(e)
 	}
-=======
-		}
-	}
->>>>>>> 5ab21ab2
 }
 
 impl From<zbus::fdo::Error> for AtspiError {
