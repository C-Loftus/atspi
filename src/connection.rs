--- conflicted
+++ resolved
@@ -68,100 +68,12 @@
 		Ok(Self { registry })
 	}
 
-<<<<<<< HEAD
-    /// Stream yielding all `Event` types.
-    ///
-    /// Monitor this stream to be notified and receive events on the a11y bus.
-    ///
-    /// # Example
-    /// Basic use:
-    /// ```
-    /// use atspi::events::EventInterfaces;
-    /// use atspi::identify::object::ObjectEvents;
-    /// use atspi::signify::Signified;
-    /// use atspi::zbus::{fdo::DBusProxy, MatchRule, MessageType};
-    /// use atspi::Event;
-    /// # use futures_lite::StreamExt;
-    /// # use std::error::Error;
-    ///
-    /// # fn main() {
-    /// #   assert!(futures_lite::future::block_on(example()).is_ok());
-    /// # }
-    ///
-    /// # async fn example() -> Result<(), Box<dyn Error>> {
-    ///     let atspi = atspi::Connection::open().await?;
-    ///     atspi.register_event("Object").await?;
-    ///
-    ///     let rule = MatchRule::builder()
-    ///        .msg_type(MessageType::Signal)
-    ///         .interface("org.a11y.atspi.Event.Object")?
-    ///         .build();
-    ///
-    ///     let dbus = DBusProxy::new(atspi.connection()).await?;
-    ///     dbus.add_match_rule(rule).await?;
-    ///
-    ///     let events = atspi.event_stream();
-    ///     futures_lite::pin!(events);
-    /// #   let output = std::process::Command::new("busctl")
-    /// #       .arg("--user")
-    /// #       .arg("call")
-    /// #       .arg("org.a11y.Bus")
-    /// #       .arg("/org/a11y/bus")
-    /// #       .arg("org.a11y.Bus")
-    /// #       .arg("GetAddress")
-    /// #       .output()
-    /// #       .unwrap();
-    /// #    let addr_string = String::from_utf8(output.stdout).unwrap();
-    /// #    let addr_str = addr_string
-    /// #        .strip_prefix("s \"")
-    /// #        .unwrap()
-    /// #        .trim()
-    /// #        .strip_suffix('"')
-    /// #        .unwrap();
-    /// #   let mut base_cmd = std::process::Command::new("busctl");
-    /// #   let thing = base_cmd
-    /// #       .arg("--address")
-    /// #       .arg(addr_str)
-    /// #       .arg("emit")
-    /// #       .arg("/org/a11y/atspi/accessible/null")
-    /// #       .arg("org.a11y.atspi.Event.Object")
-    /// #       .arg("StateChanged")
-    /// #       .arg("siiva{sv}")
-    /// #       .arg("")
-    /// #       .arg("0")
-    /// #       .arg("0")
-    /// #       .arg("i")
-    /// #       .arg("0")
-    /// #       .arg("0")
-    /// #       .output()
-    /// #       .unwrap();
-    ///
-    ///     while let Some(Ok(ev)) = events.next().await {
-    ///         // Handle Objject events
-    ///        break;
-    ///     }
-    /// #    Ok(())
-    /// # }
-    /// ```
-    pub fn event_stream(&self) -> impl Stream<Item = Result<Event, AtspiError>> {
-        MessageStream::from(self.registry.connection()).filter_map(|res| {
-            let msg = match res {
-                Ok(m) => m,
-                Err(e) => return Some(Err(e.into())),
-            };
-            match msg.message_type() {
-                MessageType::Signal => Some(Event::try_from(msg)),
-                _ => None,
-            }
-        })
-    }
-=======
 	/// Stream yielding all `Event` types.
 	///
 	/// Monitor this stream to be notified and receive events on the a11y bus.
 	///
 	/// # Example
-	/// B asic use:
+	/// Basic use:
 	/// ```
 	/// use atspi::events::EventInterfaces;
 	/// use atspi::identify::object::ObjectEvents;
@@ -189,7 +101,6 @@
 	///
 	///     let events = atspi.event_stream();
 	///     futures_lite::pin!(events);
-	/// #   
 	/// #   let output = std::process::Command::new("busctl")
 	/// #       .arg("--user")
 	/// #       .arg("call")
@@ -243,7 +154,6 @@
 			}
 		})
 	}
->>>>>>> f1111310
 }
 
 impl Deref for Connection {
