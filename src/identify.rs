use crate::AtspiError;
use crate::Event;

<<<<<<< HEAD
use crate::AtspiError;
use crate::Event;

#[allow(clippy::module_name_repetitions)]
// this is to stop clippy from complaining about the copying of module names in the types; since this is more organizational than logical, we're ok leaving it in
pub mod object {
    use crate::{
        error::AtspiError,
        events::{AtspiEvent, EventInterfaces, GenericEvent},
        signify::Signified,
        Event,
    };
    use atspi_macros::TrySignify;
    use zbus;
    use zbus::zvariant::OwnedValue;

    #[derive(Clone, Debug)]
    pub enum ObjectEvents {
        PropertyChange(PropertyChangeEvent),
        BoundsChanged(BoundsChangedEvent),
        LinkSelected(LinkSelectedEvent),
        StateChanged(StateChangedEvent),
        ChildrenChanged(ChildrenChangedEvent),
        VisibleDataChanged(VisibleDataChangedEvent),
        SelectionChanged(SelectionChangedEvent),
        ModelChanged(ModelChangedEvent),
        ActiveDescendantChanged(ActiveDescendantChangedEvent),
        Announcement(AnnouncementEvent),
        AttributesChanged(AttributesChangedEvent),
        RowInserted(RowInsertedEvent),
        RowReordered(RowReorderedEvent),
        RowDeleted(RowDeletedEvent),
        ColumnInserted(ColumnInsertedEvent),
        ColumnReordered(ColumnReorderedEvent),
        ColumnDeleted(ColumnDeletedEvent),
        TextBoundsChanged(TextBoundsChangedEvent),
        TextSelectionChanged(TextSelectionChangedEvent),
        TextChanged(TextChangedEvent),
        TextAttributesChanged(TextAttributesChangedEvent),
        TextCaretMoved(TextCaretMovedEvent),
    }

    #[derive(Debug, PartialEq, Eq, Clone, TrySignify)]
    pub struct PropertyChangeEvent(pub(crate) AtspiEvent);

    #[derive(Debug, PartialEq, Eq, Clone, TrySignify)]
    pub struct BoundsChangedEvent(pub(crate) AtspiEvent);

    #[derive(Debug, PartialEq, Eq, Clone, TrySignify)]
    pub struct LinkSelectedEvent(pub(crate) AtspiEvent);

    #[derive(Debug, PartialEq, Eq, Clone, TrySignify)]
    pub struct StateChangedEvent(pub(crate) AtspiEvent);

    #[derive(Debug, PartialEq, Eq, Clone, TrySignify)]
    pub struct ChildrenChangedEvent(pub(crate) AtspiEvent);

    #[derive(Debug, PartialEq, Eq, Clone, TrySignify)]
    pub struct VisibleDataChangedEvent(pub(crate) AtspiEvent);

    #[derive(Debug, PartialEq, Eq, Clone, TrySignify)]
    pub struct SelectionChangedEvent(pub(crate) AtspiEvent);

    #[derive(Debug, PartialEq, Eq, Clone, TrySignify)]
    pub struct ModelChangedEvent(pub(crate) AtspiEvent);

    #[derive(Debug, PartialEq, Eq, Clone, TrySignify)]
    pub struct ActiveDescendantChangedEvent(pub(crate) AtspiEvent);

    #[derive(Debug, PartialEq, Eq, Clone, TrySignify)]
    pub struct AnnouncementEvent(pub(crate) AtspiEvent);

    #[derive(Debug, PartialEq, Eq, Clone, TrySignify)]
    pub struct AttributesChangedEvent(pub(crate) AtspiEvent);

    #[derive(Debug, PartialEq, Eq, Clone, TrySignify)]
    pub struct RowInsertedEvent(pub(crate) AtspiEvent);

    #[derive(Debug, PartialEq, Eq, Clone, TrySignify)]
    pub struct RowReorderedEvent(pub(crate) AtspiEvent);

    #[derive(Debug, PartialEq, Eq, Clone, TrySignify)]
    pub struct RowDeletedEvent(pub(crate) AtspiEvent);

    #[derive(Debug, PartialEq, Eq, Clone, TrySignify)]
    pub struct ColumnInsertedEvent(pub(crate) AtspiEvent);

    #[derive(Debug, PartialEq, Eq, Clone, TrySignify)]
    pub struct ColumnReorderedEvent(pub(crate) AtspiEvent);

    #[derive(Debug, PartialEq, Eq, Clone, TrySignify)]
    pub struct ColumnDeletedEvent(pub(crate) AtspiEvent);

    #[derive(Debug, PartialEq, Eq, Clone, TrySignify)]
    pub struct TextBoundsChangedEvent(pub(crate) AtspiEvent);

    #[derive(Debug, PartialEq, Eq, Clone, TrySignify)]
    pub struct TextSelectionChangedEvent(pub(crate) AtspiEvent);

    #[derive(Debug, PartialEq, Eq, Clone, TrySignify)]
    pub struct TextChangedEvent(pub(crate) AtspiEvent);

    #[derive(Debug, PartialEq, Eq, Clone, TrySignify)]
    pub struct TextAttributesChangedEvent(pub(crate) AtspiEvent);

    #[derive(Debug, PartialEq, Eq, Clone, TrySignify)]
    pub struct TextCaretMovedEvent(pub(crate) AtspiEvent);

    impl PropertyChangeEvent {
        #[must_use]
        pub fn value(&self) -> &zbus::zvariant::Value<'_> {
            self.0.any_data()
        }
    }
    impl TryFrom<Event> for PropertyChangeEvent {
        type Error = AtspiError;
        fn try_from(event: Event) -> Result<Self, Self::Error> {
            if let Event::Interfaces(EventInterfaces::Object(ObjectEvents::PropertyChange(
                inner_event,
            ))) = event
            {
                Ok(inner_event)
            } else {
                Err(AtspiError::Conversion("Invalid type"))
            }
        }
    }

    impl BoundsChangedEvent {}
    impl TryFrom<Event> for BoundsChangedEvent {
        type Error = AtspiError;
        fn try_from(event: Event) -> Result<Self, Self::Error> {
            if let Event::Interfaces(EventInterfaces::Object(ObjectEvents::BoundsChanged(
                inner_event,
            ))) = event
            {
                Ok(inner_event)
            } else {
                Err(AtspiError::Conversion("Invalid type"))
            }
        }
    }

    impl LinkSelectedEvent {}
    impl TryFrom<Event> for LinkSelectedEvent {
        type Error = AtspiError;
        fn try_from(event: Event) -> Result<Self, Self::Error> {
            if let Event::Interfaces(EventInterfaces::Object(ObjectEvents::LinkSelected(
                inner_event,
            ))) = event
            {
                Ok(inner_event)
            } else {
                Err(AtspiError::Conversion("Invalid type"))
            }
        }
    }

    impl StateChangedEvent {
        #[must_use]
        pub fn enabled(&self) -> i32 {
            self.0.detail1()
        }
    }
    impl TryFrom<Event> for StateChangedEvent {
        type Error = AtspiError;
        fn try_from(event: Event) -> Result<Self, Self::Error> {
            if let Event::Interfaces(EventInterfaces::Object(ObjectEvents::StateChanged(
                inner_event,
            ))) = event
            {
                Ok(inner_event)
            } else {
                Err(AtspiError::Conversion("Invalid type"))
            }
        }
    }

    impl ChildrenChangedEvent {
        #[must_use]
        pub fn index_in_parent(&self) -> i32 {
            self.0.detail1()
        }

        #[must_use]
        pub fn child(&self) -> &zbus::zvariant::Value<'_> {
            self.0.any_data()
        }
    }
    impl TryFrom<Event> for ChildrenChangedEvent {
        type Error = AtspiError;
        fn try_from(event: Event) -> Result<Self, Self::Error> {
            if let Event::Interfaces(EventInterfaces::Object(ObjectEvents::ChildrenChanged(
                inner_event,
            ))) = event
            {
                Ok(inner_event)
            } else {
                Err(AtspiError::Conversion("Invalid type"))
            }
        }
    }

    impl VisibleDataChangedEvent {}
    impl TryFrom<Event> for VisibleDataChangedEvent {
        type Error = AtspiError;
        fn try_from(event: Event) -> Result<Self, Self::Error> {
            if let Event::Interfaces(EventInterfaces::Object(ObjectEvents::VisibleDataChanged(
                inner_event,
            ))) = event
            {
                Ok(inner_event)
            } else {
                Err(AtspiError::Conversion("Invalid type"))
            }
        }
    }

    impl SelectionChangedEvent {}
    impl TryFrom<Event> for SelectionChangedEvent {
        type Error = AtspiError;
        fn try_from(event: Event) -> Result<Self, Self::Error> {
            if let Event::Interfaces(EventInterfaces::Object(ObjectEvents::SelectionChanged(
                inner_event,
            ))) = event
            {
                Ok(inner_event)
            } else {
                Err(AtspiError::Conversion("Invalid type"))
            }
        }
    }

    impl ModelChangedEvent {}
    impl TryFrom<Event> for ModelChangedEvent {
        type Error = AtspiError;
        fn try_from(event: Event) -> Result<Self, Self::Error> {
            if let Event::Interfaces(EventInterfaces::Object(ObjectEvents::ModelChanged(
                inner_event,
            ))) = event
            {
                Ok(inner_event)
            } else {
                Err(AtspiError::Conversion("Invalid type"))
            }
        }
    }

    impl ActiveDescendantChangedEvent {
        #[must_use]
        pub fn child(&self) -> &zbus::zvariant::Value<'_> {
            self.0.any_data()
        }
    }
    impl TryFrom<Event> for ActiveDescendantChangedEvent {
        type Error = AtspiError;
        fn try_from(event: Event) -> Result<Self, Self::Error> {
            if let Event::Interfaces(EventInterfaces::Object(
                ObjectEvents::ActiveDescendantChanged(inner_event),
            )) = event
            {
                Ok(inner_event)
            } else {
                Err(AtspiError::Conversion("Invalid type"))
            }
        }
    }

    impl AnnouncementEvent {}
    impl TryFrom<Event> for AnnouncementEvent {
        type Error = AtspiError;
        fn try_from(event: Event) -> Result<Self, Self::Error> {
            if let Event::Interfaces(EventInterfaces::Object(ObjectEvents::Announcement(
                inner_event,
            ))) = event
            {
                Ok(inner_event)
            } else {
                Err(AtspiError::Conversion("Invalid type"))
            }
        }
    }

    impl AttributesChangedEvent {}
    impl TryFrom<Event> for AttributesChangedEvent {
        type Error = AtspiError;
        fn try_from(event: Event) -> Result<Self, Self::Error> {
            if let Event::Interfaces(EventInterfaces::Object(ObjectEvents::AttributesChanged(
                inner_event,
            ))) = event
            {
                Ok(inner_event)
            } else {
                Err(AtspiError::Conversion("Invalid type"))
            }
        }
    }

    impl RowInsertedEvent {}
    impl TryFrom<Event> for RowInsertedEvent {
        type Error = AtspiError;
        fn try_from(event: Event) -> Result<Self, Self::Error> {
            if let Event::Interfaces(EventInterfaces::Object(ObjectEvents::RowInserted(
                inner_event,
            ))) = event
            {
                Ok(inner_event)
            } else {
                Err(AtspiError::Conversion("Invalid type"))
            }
        }
    }

    impl RowReorderedEvent {}
    impl TryFrom<Event> for RowReorderedEvent {
        type Error = AtspiError;
        fn try_from(event: Event) -> Result<Self, Self::Error> {
            if let Event::Interfaces(EventInterfaces::Object(ObjectEvents::RowReordered(
                inner_event,
            ))) = event
            {
                Ok(inner_event)
            } else {
                Err(AtspiError::Conversion("Invalid type"))
            }
        }
    }

    impl RowDeletedEvent {}
    impl TryFrom<Event> for RowDeletedEvent {
        type Error = AtspiError;
        fn try_from(event: Event) -> Result<Self, Self::Error> {
            if let Event::Interfaces(EventInterfaces::Object(ObjectEvents::RowDeleted(
                inner_event,
            ))) = event
            {
                Ok(inner_event)
            } else {
                Err(AtspiError::Conversion("Invalid type"))
            }
        }
    }

    impl ColumnInsertedEvent {}
    impl TryFrom<Event> for ColumnInsertedEvent {
        type Error = AtspiError;
        fn try_from(event: Event) -> Result<Self, Self::Error> {
            if let Event::Interfaces(EventInterfaces::Object(ObjectEvents::ColumnInserted(
                inner_event,
            ))) = event
            {
                Ok(inner_event)
            } else {
                Err(AtspiError::Conversion("Invalid type"))
            }
        }
    }

    impl ColumnReorderedEvent {}
    impl TryFrom<Event> for ColumnReorderedEvent {
        type Error = AtspiError;
        fn try_from(event: Event) -> Result<Self, Self::Error> {
            if let Event::Interfaces(EventInterfaces::Object(ObjectEvents::ColumnReordered(
                inner_event,
            ))) = event
            {
                Ok(inner_event)
            } else {
                Err(AtspiError::Conversion("Invalid type"))
            }
        }
    }

    impl ColumnDeletedEvent {}
    impl TryFrom<Event> for ColumnDeletedEvent {
        type Error = AtspiError;
        fn try_from(event: Event) -> Result<Self, Self::Error> {
            if let Event::Interfaces(EventInterfaces::Object(ObjectEvents::ColumnDeleted(
                inner_event,
            ))) = event
            {
                Ok(inner_event)
            } else {
                Err(AtspiError::Conversion("Invalid type"))
            }
        }
    }

    impl TextBoundsChangedEvent {}
    impl TryFrom<Event> for TextBoundsChangedEvent {
        type Error = AtspiError;
        fn try_from(event: Event) -> Result<Self, Self::Error> {
            if let Event::Interfaces(EventInterfaces::Object(ObjectEvents::TextBoundsChanged(
                inner_event,
            ))) = event
            {
                Ok(inner_event)
            } else {
                Err(AtspiError::Conversion("Invalid type"))
            }
        }
    }

    impl TextSelectionChangedEvent {}
    impl TryFrom<Event> for TextSelectionChangedEvent {
        type Error = AtspiError;
        fn try_from(event: Event) -> Result<Self, Self::Error> {
            if let Event::Interfaces(EventInterfaces::Object(ObjectEvents::TextSelectionChanged(
                inner_event,
            ))) = event
            {
                Ok(inner_event)
            } else {
                Err(AtspiError::Conversion("Invalid type"))
            }
        }
    }

    impl TextChangedEvent {
        #[must_use]
        pub fn start_pos(&self) -> i32 {
            self.0.detail1()
        }

        #[must_use]
        pub fn length(&self) -> i32 {
            self.0.detail2()
        }

        #[must_use]
        pub fn text(&self) -> &zbus::zvariant::Value<'_> {
            self.0.any_data()
        }
    }
    impl TryFrom<Event> for TextChangedEvent {
        type Error = AtspiError;
        fn try_from(event: Event) -> Result<Self, Self::Error> {
            if let Event::Interfaces(EventInterfaces::Object(ObjectEvents::TextChanged(
                inner_event,
            ))) = event
            {
                Ok(inner_event)
            } else {
                Err(AtspiError::Conversion("Invalid type"))
            }
        }
    }

    impl TextAttributesChangedEvent {}
    impl TryFrom<Event> for TextAttributesChangedEvent {
        type Error = AtspiError;
        fn try_from(event: Event) -> Result<Self, Self::Error> {
            if let Event::Interfaces(EventInterfaces::Object(
                ObjectEvents::TextAttributesChanged(inner_event),
            )) = event
            {
                Ok(inner_event)
            } else {
                Err(AtspiError::Conversion("Invalid type"))
            }
        }
    }

    impl TextCaretMovedEvent {
        #[must_use]
        pub fn position(&self) -> i32 {
            self.0.detail1()
        }
    }
    impl TryFrom<Event> for TextCaretMovedEvent {
        type Error = AtspiError;
        fn try_from(event: Event) -> Result<Self, Self::Error> {
            if let Event::Interfaces(EventInterfaces::Object(ObjectEvents::TextCaretMoved(
                inner_event,
            ))) = event
            {
                Ok(inner_event)
            } else {
                Err(AtspiError::Conversion("Invalid type"))
            }
        }
    }

    impl TryFrom<AtspiEvent> for ObjectEvents {
        type Error = AtspiError;

        fn try_from(ev: AtspiEvent) -> Result<Self, Self::Error> {
            let Some(member) = ev.member() else { return Err(AtspiError::MemberMatch("Event w/o member".into())); };
            match member.as_str() {
                "PropertyChange" => Ok(ObjectEvents::PropertyChange(PropertyChangeEvent(ev))),
                "BoundsChanged" => Ok(ObjectEvents::BoundsChanged(BoundsChangedEvent(ev))),
                "LinkSelected" => Ok(ObjectEvents::LinkSelected(LinkSelectedEvent(ev))),
                "StateChanged" => Ok(ObjectEvents::StateChanged(StateChangedEvent(ev))),
                "ChildrenChanged" => Ok(ObjectEvents::ChildrenChanged(ChildrenChangedEvent(ev))),
                "VisibleDataChanged" => {
                    Ok(ObjectEvents::VisibleDataChanged(VisibleDataChangedEvent(ev)))
                }
                "SelectionChanged" => Ok(ObjectEvents::SelectionChanged(SelectionChangedEvent(ev))),
                "ModelChanged" => Ok(ObjectEvents::ModelChanged(ModelChangedEvent(ev))),
                "ActiveDescendantChanged" => {
                    Ok(ObjectEvents::ActiveDescendantChanged(ActiveDescendantChangedEvent(ev)))
                }
                "Announcement" => Ok(ObjectEvents::Announcement(AnnouncementEvent(ev))),
                "AttributesChanged" => {
                    Ok(ObjectEvents::AttributesChanged(AttributesChangedEvent(ev)))
                }
                "RowInserted" => Ok(ObjectEvents::RowInserted(RowInsertedEvent(ev))),
                "RowReordered" => Ok(ObjectEvents::RowReordered(RowReorderedEvent(ev))),
                "RowDeleted" => Ok(ObjectEvents::RowDeleted(RowDeletedEvent(ev))),
                "ColumnInserted" => Ok(ObjectEvents::ColumnInserted(ColumnInsertedEvent(ev))),
                "ColumnReordered" => Ok(ObjectEvents::ColumnReordered(ColumnReorderedEvent(ev))),
                "ColumnDeleted" => Ok(ObjectEvents::ColumnDeleted(ColumnDeletedEvent(ev))),
                "TextBoundsChanged" => {
                    Ok(ObjectEvents::TextBoundsChanged(TextBoundsChangedEvent(ev)))
                }
                "TextSelectionChanged" => {
                    Ok(ObjectEvents::TextSelectionChanged(TextSelectionChangedEvent(ev)))
                }
                "TextChanged" => Ok(ObjectEvents::TextChanged(TextChangedEvent(ev))),
                "TextAttributesChanged" => {
                    Ok(ObjectEvents::TextAttributesChanged(TextAttributesChangedEvent(ev)))
                }
                "TextCaretMoved" => Ok(ObjectEvents::TextCaretMoved(TextCaretMovedEvent(ev))),
                _ => Err(AtspiError::MemberMatch("No matching member for Object".into())),
            }
        }
    }
=======
#[allow(clippy::module_name_repetitions)]
// this is to stop clippy from complaining about the copying of module names in the types; since this is more organizational than logical, we're ok leaving it in
pub mod object {
	use crate::{
		error::AtspiError,
		events::{AtspiEvent, EventInterfaces, GenericEvent},
		signify::Signified,
		Event,
	};
	use atspi_macros::TrySignify;
	use zbus;
	use zbus::zvariant::OwnedValue;

	#[derive(Clone, Debug)]
	pub enum ObjectEvents {
		PropertyChange(PropertyChangeEvent),
		BoundsChanged(BoundsChangedEvent),
		LinkSelected(LinkSelectedEvent),
		StateChanged(StateChangedEvent),
		ChildrenChanged(ChildrenChangedEvent),
		VisibleDataChanged(VisibleDataChangedEvent),
		SelectionChanged(SelectionChangedEvent),
		ModelChanged(ModelChangedEvent),
		ActiveDescendantChanged(ActiveDescendantChangedEvent),
		Announcement(AnnouncementEvent),
		AttributesChanged(AttributesChangedEvent),
		RowInserted(RowInsertedEvent),
		RowReordered(RowReorderedEvent),
		RowDeleted(RowDeletedEvent),
		ColumnInserted(ColumnInsertedEvent),
		ColumnReordered(ColumnReorderedEvent),
		ColumnDeleted(ColumnDeletedEvent),
		TextBoundsChanged(TextBoundsChangedEvent),
		TextSelectionChanged(TextSelectionChangedEvent),
		TextChanged(TextChangedEvent),
		TextAttributesChanged(TextAttributesChangedEvent),
		TextCaretMoved(TextCaretMovedEvent),
	}

	#[derive(Debug, PartialEq, Eq, Clone, TrySignify)]
	pub struct PropertyChangeEvent(pub(crate) AtspiEvent);

	#[derive(Debug, PartialEq, Eq, Clone, TrySignify)]
	pub struct BoundsChangedEvent(pub(crate) AtspiEvent);

	#[derive(Debug, PartialEq, Eq, Clone, TrySignify)]
	pub struct LinkSelectedEvent(pub(crate) AtspiEvent);

	#[derive(Debug, PartialEq, Eq, Clone, TrySignify)]
	pub struct StateChangedEvent(pub(crate) AtspiEvent);

	#[derive(Debug, PartialEq, Eq, Clone, TrySignify)]
	pub struct ChildrenChangedEvent(pub(crate) AtspiEvent);

	#[derive(Debug, PartialEq, Eq, Clone, TrySignify)]
	pub struct VisibleDataChangedEvent(pub(crate) AtspiEvent);

	#[derive(Debug, PartialEq, Eq, Clone, TrySignify)]
	pub struct SelectionChangedEvent(pub(crate) AtspiEvent);

	#[derive(Debug, PartialEq, Eq, Clone, TrySignify)]
	pub struct ModelChangedEvent(pub(crate) AtspiEvent);

	#[derive(Debug, PartialEq, Eq, Clone, TrySignify)]
	pub struct ActiveDescendantChangedEvent(pub(crate) AtspiEvent);

	#[derive(Debug, PartialEq, Eq, Clone, TrySignify)]
	pub struct AnnouncementEvent(pub(crate) AtspiEvent);

	#[derive(Debug, PartialEq, Eq, Clone, TrySignify)]
	pub struct AttributesChangedEvent(pub(crate) AtspiEvent);

	#[derive(Debug, PartialEq, Eq, Clone, TrySignify)]
	pub struct RowInsertedEvent(pub(crate) AtspiEvent);

	#[derive(Debug, PartialEq, Eq, Clone, TrySignify)]
	pub struct RowReorderedEvent(pub(crate) AtspiEvent);

	#[derive(Debug, PartialEq, Eq, Clone, TrySignify)]
	pub struct RowDeletedEvent(pub(crate) AtspiEvent);

	#[derive(Debug, PartialEq, Eq, Clone, TrySignify)]
	pub struct ColumnInsertedEvent(pub(crate) AtspiEvent);

	#[derive(Debug, PartialEq, Eq, Clone, TrySignify)]
	pub struct ColumnReorderedEvent(pub(crate) AtspiEvent);

	#[derive(Debug, PartialEq, Eq, Clone, TrySignify)]
	pub struct ColumnDeletedEvent(pub(crate) AtspiEvent);

	#[derive(Debug, PartialEq, Eq, Clone, TrySignify)]
	pub struct TextBoundsChangedEvent(pub(crate) AtspiEvent);

	#[derive(Debug, PartialEq, Eq, Clone, TrySignify)]
	pub struct TextSelectionChangedEvent(pub(crate) AtspiEvent);

	#[derive(Debug, PartialEq, Eq, Clone, TrySignify)]
	pub struct TextChangedEvent(pub(crate) AtspiEvent);

	#[derive(Debug, PartialEq, Eq, Clone, TrySignify)]
	pub struct TextAttributesChangedEvent(pub(crate) AtspiEvent);

	#[derive(Debug, PartialEq, Eq, Clone, TrySignify)]
	pub struct TextCaretMovedEvent(pub(crate) AtspiEvent);

	impl PropertyChangeEvent {
		#[must_use]
		pub fn value(&self) -> &zbus::zvariant::Value<'_> {
			self.0.any_data()
		}
	}
	impl TryFrom<Event> for PropertyChangeEvent {
		type Error = AtspiError;
		fn try_from(event: Event) -> Result<Self, Self::Error> {
			if let Event::Interfaces(EventInterfaces::Object(ObjectEvents::PropertyChange(
				inner_event,
			))) = event
			{
				Ok(inner_event)
			} else {
				Err(AtspiError::Conversion("Invalid type"))
			}
		}
	}

	impl BoundsChangedEvent {}
	impl TryFrom<Event> for BoundsChangedEvent {
		type Error = AtspiError;
		fn try_from(event: Event) -> Result<Self, Self::Error> {
			if let Event::Interfaces(EventInterfaces::Object(ObjectEvents::BoundsChanged(
				inner_event,
			))) = event
			{
				Ok(inner_event)
			} else {
				Err(AtspiError::Conversion("Invalid type"))
			}
		}
	}

	impl LinkSelectedEvent {}
	impl TryFrom<Event> for LinkSelectedEvent {
		type Error = AtspiError;
		fn try_from(event: Event) -> Result<Self, Self::Error> {
			if let Event::Interfaces(EventInterfaces::Object(ObjectEvents::LinkSelected(
				inner_event,
			))) = event
			{
				Ok(inner_event)
			} else {
				Err(AtspiError::Conversion("Invalid type"))
			}
		}
	}

	impl StateChangedEvent {
		#[must_use]
		pub fn enabled(&self) -> i32 {
			self.0.detail1()
		}
	}
	impl TryFrom<Event> for StateChangedEvent {
		type Error = AtspiError;
		fn try_from(event: Event) -> Result<Self, Self::Error> {
			if let Event::Interfaces(EventInterfaces::Object(ObjectEvents::StateChanged(
				inner_event,
			))) = event
			{
				Ok(inner_event)
			} else {
				Err(AtspiError::Conversion("Invalid type"))
			}
		}
	}

	impl ChildrenChangedEvent {
		#[must_use]
		pub fn index_in_parent(&self) -> i32 {
			self.0.detail1()
		}

		#[must_use]
		pub fn child(&self) -> &zbus::zvariant::Value<'_> {
			self.0.any_data()
		}
	}
	impl TryFrom<Event> for ChildrenChangedEvent {
		type Error = AtspiError;
		fn try_from(event: Event) -> Result<Self, Self::Error> {
			if let Event::Interfaces(EventInterfaces::Object(ObjectEvents::ChildrenChanged(
				inner_event,
			))) = event
			{
				Ok(inner_event)
			} else {
				Err(AtspiError::Conversion("Invalid type"))
			}
		}
	}

	impl VisibleDataChangedEvent {}
	impl TryFrom<Event> for VisibleDataChangedEvent {
		type Error = AtspiError;
		fn try_from(event: Event) -> Result<Self, Self::Error> {
			if let Event::Interfaces(EventInterfaces::Object(ObjectEvents::VisibleDataChanged(
				inner_event,
			))) = event
			{
				Ok(inner_event)
			} else {
				Err(AtspiError::Conversion("Invalid type"))
			}
		}
	}

	impl SelectionChangedEvent {}
	impl TryFrom<Event> for SelectionChangedEvent {
		type Error = AtspiError;
		fn try_from(event: Event) -> Result<Self, Self::Error> {
			if let Event::Interfaces(EventInterfaces::Object(ObjectEvents::SelectionChanged(
				inner_event,
			))) = event
			{
				Ok(inner_event)
			} else {
				Err(AtspiError::Conversion("Invalid type"))
			}
		}
	}

	impl ModelChangedEvent {}
	impl TryFrom<Event> for ModelChangedEvent {
		type Error = AtspiError;
		fn try_from(event: Event) -> Result<Self, Self::Error> {
			if let Event::Interfaces(EventInterfaces::Object(ObjectEvents::ModelChanged(
				inner_event,
			))) = event
			{
				Ok(inner_event)
			} else {
				Err(AtspiError::Conversion("Invalid type"))
			}
		}
	}

	impl ActiveDescendantChangedEvent {
		#[must_use]
		pub fn child(&self) -> &zbus::zvariant::Value<'_> {
			self.0.any_data()
		}
	}
	impl TryFrom<Event> for ActiveDescendantChangedEvent {
		type Error = AtspiError;
		fn try_from(event: Event) -> Result<Self, Self::Error> {
			if let Event::Interfaces(EventInterfaces::Object(
				ObjectEvents::ActiveDescendantChanged(inner_event),
			)) = event
			{
				Ok(inner_event)
			} else {
				Err(AtspiError::Conversion("Invalid type"))
			}
		}
	}

	impl AnnouncementEvent {}
	impl TryFrom<Event> for AnnouncementEvent {
		type Error = AtspiError;
		fn try_from(event: Event) -> Result<Self, Self::Error> {
			if let Event::Interfaces(EventInterfaces::Object(ObjectEvents::Announcement(
				inner_event,
			))) = event
			{
				Ok(inner_event)
			} else {
				Err(AtspiError::Conversion("Invalid type"))
			}
		}
	}

	impl AttributesChangedEvent {}
	impl TryFrom<Event> for AttributesChangedEvent {
		type Error = AtspiError;
		fn try_from(event: Event) -> Result<Self, Self::Error> {
			if let Event::Interfaces(EventInterfaces::Object(ObjectEvents::AttributesChanged(
				inner_event,
			))) = event
			{
				Ok(inner_event)
			} else {
				Err(AtspiError::Conversion("Invalid type"))
			}
		}
	}

	impl RowInsertedEvent {}
	impl TryFrom<Event> for RowInsertedEvent {
		type Error = AtspiError;
		fn try_from(event: Event) -> Result<Self, Self::Error> {
			if let Event::Interfaces(EventInterfaces::Object(ObjectEvents::RowInserted(
				inner_event,
			))) = event
			{
				Ok(inner_event)
			} else {
				Err(AtspiError::Conversion("Invalid type"))
			}
		}
	}

	impl RowReorderedEvent {}
	impl TryFrom<Event> for RowReorderedEvent {
		type Error = AtspiError;
		fn try_from(event: Event) -> Result<Self, Self::Error> {
			if let Event::Interfaces(EventInterfaces::Object(ObjectEvents::RowReordered(
				inner_event,
			))) = event
			{
				Ok(inner_event)
			} else {
				Err(AtspiError::Conversion("Invalid type"))
			}
		}
	}

	impl RowDeletedEvent {}
	impl TryFrom<Event> for RowDeletedEvent {
		type Error = AtspiError;
		fn try_from(event: Event) -> Result<Self, Self::Error> {
			if let Event::Interfaces(EventInterfaces::Object(ObjectEvents::RowDeleted(
				inner_event,
			))) = event
			{
				Ok(inner_event)
			} else {
				Err(AtspiError::Conversion("Invalid type"))
			}
		}
	}

	impl ColumnInsertedEvent {}
	impl TryFrom<Event> for ColumnInsertedEvent {
		type Error = AtspiError;
		fn try_from(event: Event) -> Result<Self, Self::Error> {
			if let Event::Interfaces(EventInterfaces::Object(ObjectEvents::ColumnInserted(
				inner_event,
			))) = event
			{
				Ok(inner_event)
			} else {
				Err(AtspiError::Conversion("Invalid type"))
			}
		}
	}

	impl ColumnReorderedEvent {}
	impl TryFrom<Event> for ColumnReorderedEvent {
		type Error = AtspiError;
		fn try_from(event: Event) -> Result<Self, Self::Error> {
			if let Event::Interfaces(EventInterfaces::Object(ObjectEvents::ColumnReordered(
				inner_event,
			))) = event
			{
				Ok(inner_event)
			} else {
				Err(AtspiError::Conversion("Invalid type"))
			}
		}
	}

	impl ColumnDeletedEvent {}
	impl TryFrom<Event> for ColumnDeletedEvent {
		type Error = AtspiError;
		fn try_from(event: Event) -> Result<Self, Self::Error> {
			if let Event::Interfaces(EventInterfaces::Object(ObjectEvents::ColumnDeleted(
				inner_event,
			))) = event
			{
				Ok(inner_event)
			} else {
				Err(AtspiError::Conversion("Invalid type"))
			}
		}
	}

	impl TextBoundsChangedEvent {}
	impl TryFrom<Event> for TextBoundsChangedEvent {
		type Error = AtspiError;
		fn try_from(event: Event) -> Result<Self, Self::Error> {
			if let Event::Interfaces(EventInterfaces::Object(ObjectEvents::TextBoundsChanged(
				inner_event,
			))) = event
			{
				Ok(inner_event)
			} else {
				Err(AtspiError::Conversion("Invalid type"))
			}
		}
	}

	impl TextSelectionChangedEvent {}
	impl TryFrom<Event> for TextSelectionChangedEvent {
		type Error = AtspiError;
		fn try_from(event: Event) -> Result<Self, Self::Error> {
			if let Event::Interfaces(EventInterfaces::Object(ObjectEvents::TextSelectionChanged(
				inner_event,
			))) = event
			{
				Ok(inner_event)
			} else {
				Err(AtspiError::Conversion("Invalid type"))
			}
		}
	}

	impl TextChangedEvent {
		#[must_use]
		pub fn start_pos(&self) -> i32 {
			self.0.detail1()
		}

		#[must_use]
		pub fn length(&self) -> i32 {
			self.0.detail2()
		}

		#[must_use]
		pub fn text(&self) -> &zbus::zvariant::Value<'_> {
			self.0.any_data()
		}
	}
	impl TryFrom<Event> for TextChangedEvent {
		type Error = AtspiError;
		fn try_from(event: Event) -> Result<Self, Self::Error> {
			if let Event::Interfaces(EventInterfaces::Object(ObjectEvents::TextChanged(
				inner_event,
			))) = event
			{
				Ok(inner_event)
			} else {
				Err(AtspiError::Conversion("Invalid type"))
			}
		}
	}

	impl TextAttributesChangedEvent {}
	impl TryFrom<Event> for TextAttributesChangedEvent {
		type Error = AtspiError;
		fn try_from(event: Event) -> Result<Self, Self::Error> {
			if let Event::Interfaces(EventInterfaces::Object(
				ObjectEvents::TextAttributesChanged(inner_event),
			)) = event
			{
				Ok(inner_event)
			} else {
				Err(AtspiError::Conversion("Invalid type"))
			}
		}
	}

	impl TextCaretMovedEvent {
		#[must_use]
		pub fn position(&self) -> i32 {
			self.0.detail1()
		}
	}
	impl TryFrom<Event> for TextCaretMovedEvent {
		type Error = AtspiError;
		fn try_from(event: Event) -> Result<Self, Self::Error> {
			if let Event::Interfaces(EventInterfaces::Object(ObjectEvents::TextCaretMoved(
				inner_event,
			))) = event
			{
				Ok(inner_event)
			} else {
				Err(AtspiError::Conversion("Invalid type"))
			}
		}
	}

	impl TryFrom<AtspiEvent> for ObjectEvents {
		type Error = AtspiError;

		fn try_from(ev: AtspiEvent) -> Result<Self, Self::Error> {
			let Some(member) = ev.member() else { return Err(AtspiError::MemberMatch("Event w/o member".into())); };
			match member.as_str() {
				"PropertyChange" => Ok(ObjectEvents::PropertyChange(PropertyChangeEvent(ev))),
				"BoundsChanged" => Ok(ObjectEvents::BoundsChanged(BoundsChangedEvent(ev))),
				"LinkSelected" => Ok(ObjectEvents::LinkSelected(LinkSelectedEvent(ev))),
				"StateChanged" => Ok(ObjectEvents::StateChanged(StateChangedEvent(ev))),
				"ChildrenChanged" => Ok(ObjectEvents::ChildrenChanged(ChildrenChangedEvent(ev))),
				"VisibleDataChanged" => {
					Ok(ObjectEvents::VisibleDataChanged(VisibleDataChangedEvent(ev)))
				}
				"SelectionChanged" => Ok(ObjectEvents::SelectionChanged(SelectionChangedEvent(ev))),
				"ModelChanged" => Ok(ObjectEvents::ModelChanged(ModelChangedEvent(ev))),
				"ActiveDescendantChanged" => {
					Ok(ObjectEvents::ActiveDescendantChanged(ActiveDescendantChangedEvent(ev)))
				}
				"Announcement" => Ok(ObjectEvents::Announcement(AnnouncementEvent(ev))),
				"AttributesChanged" => {
					Ok(ObjectEvents::AttributesChanged(AttributesChangedEvent(ev)))
				}
				"RowInserted" => Ok(ObjectEvents::RowInserted(RowInsertedEvent(ev))),
				"RowReordered" => Ok(ObjectEvents::RowReordered(RowReorderedEvent(ev))),
				"RowDeleted" => Ok(ObjectEvents::RowDeleted(RowDeletedEvent(ev))),
				"ColumnInserted" => Ok(ObjectEvents::ColumnInserted(ColumnInsertedEvent(ev))),
				"ColumnReordered" => Ok(ObjectEvents::ColumnReordered(ColumnReorderedEvent(ev))),
				"ColumnDeleted" => Ok(ObjectEvents::ColumnDeleted(ColumnDeletedEvent(ev))),
				"TextBoundsChanged" => {
					Ok(ObjectEvents::TextBoundsChanged(TextBoundsChangedEvent(ev)))
				}
				"TextSelectionChanged" => {
					Ok(ObjectEvents::TextSelectionChanged(TextSelectionChangedEvent(ev)))
				}
				"TextChanged" => Ok(ObjectEvents::TextChanged(TextChangedEvent(ev))),
				"TextAttributesChanged" => {
					Ok(ObjectEvents::TextAttributesChanged(TextAttributesChangedEvent(ev)))
				}
				"TextCaretMoved" => Ok(ObjectEvents::TextCaretMoved(TextCaretMovedEvent(ev))),
				_ => Err(AtspiError::MemberMatch("No matching member for Object".into())),
			}
		}
	}
>>>>>>> 5ab21ab2
}

#[allow(clippy::module_name_repetitions)]
// this is to stop clippy from complaining about the copying of module names in the types; since this is more organizational than logical, we're ok leaving it in
pub mod window {
<<<<<<< HEAD
    use crate::{
        error::AtspiError,
        events::{AtspiEvent, EventInterfaces, GenericEvent},
        signify::Signified,
        Event,
    };
    use atspi_macros::TrySignify;
    use zbus;
    use zbus::zvariant::OwnedValue;

    #[derive(Clone, Debug)]
    pub enum WindowEvents {
        PropertyChange(PropertyChangeEvent),
        Minimize(MinimizeEvent),
        Maximize(MaximizeEvent),
        Restore(RestoreEvent),
        Close(CloseEvent),
        Create(CreateEvent),
        Reparent(ReparentEvent),
        DesktopCreate(DesktopCreateEvent),
        DesktopDestroy(DesktopDestroyEvent),
        Destroy(DestroyEvent),
        Activate(ActivateEvent),
        Deactivate(DeactivateEvent),
        Raise(RaiseEvent),
        Lower(LowerEvent),
        Move(MoveEvent),
        Resize(ResizeEvent),
        Shade(ShadeEvent),
        UUshade(UUshadeEvent),
        Restyle(RestyleEvent),
    }

    #[derive(Debug, PartialEq, Eq, Clone, TrySignify)]
    pub struct PropertyChangeEvent(pub(crate) AtspiEvent);

    #[derive(Debug, PartialEq, Eq, Clone, TrySignify)]
    pub struct MinimizeEvent(pub(crate) AtspiEvent);

    #[derive(Debug, PartialEq, Eq, Clone, TrySignify)]
    pub struct MaximizeEvent(pub(crate) AtspiEvent);

    #[derive(Debug, PartialEq, Eq, Clone, TrySignify)]
    pub struct RestoreEvent(pub(crate) AtspiEvent);

    #[derive(Debug, PartialEq, Eq, Clone, TrySignify)]
    pub struct CloseEvent(pub(crate) AtspiEvent);

    #[derive(Debug, PartialEq, Eq, Clone, TrySignify)]
    pub struct CreateEvent(pub(crate) AtspiEvent);

    #[derive(Debug, PartialEq, Eq, Clone, TrySignify)]
    pub struct ReparentEvent(pub(crate) AtspiEvent);

    #[derive(Debug, PartialEq, Eq, Clone, TrySignify)]
    pub struct DesktopCreateEvent(pub(crate) AtspiEvent);

    #[derive(Debug, PartialEq, Eq, Clone, TrySignify)]
    pub struct DesktopDestroyEvent(pub(crate) AtspiEvent);

    #[derive(Debug, PartialEq, Eq, Clone, TrySignify)]
    pub struct DestroyEvent(pub(crate) AtspiEvent);

    #[derive(Debug, PartialEq, Eq, Clone, TrySignify)]
    pub struct ActivateEvent(pub(crate) AtspiEvent);

    #[derive(Debug, PartialEq, Eq, Clone, TrySignify)]
    pub struct DeactivateEvent(pub(crate) AtspiEvent);

    #[derive(Debug, PartialEq, Eq, Clone, TrySignify)]
    pub struct RaiseEvent(pub(crate) AtspiEvent);

    #[derive(Debug, PartialEq, Eq, Clone, TrySignify)]
    pub struct LowerEvent(pub(crate) AtspiEvent);

    #[derive(Debug, PartialEq, Eq, Clone, TrySignify)]
    pub struct MoveEvent(pub(crate) AtspiEvent);

    #[derive(Debug, PartialEq, Eq, Clone, TrySignify)]
    pub struct ResizeEvent(pub(crate) AtspiEvent);

    #[derive(Debug, PartialEq, Eq, Clone, TrySignify)]
    pub struct ShadeEvent(pub(crate) AtspiEvent);

    #[derive(Debug, PartialEq, Eq, Clone, TrySignify)]
    pub struct UUshadeEvent(pub(crate) AtspiEvent);

    #[derive(Debug, PartialEq, Eq, Clone, TrySignify)]
    pub struct RestyleEvent(pub(crate) AtspiEvent);

    impl PropertyChangeEvent {}
    impl TryFrom<Event> for PropertyChangeEvent {
        type Error = AtspiError;
        fn try_from(event: Event) -> Result<Self, Self::Error> {
            if let Event::Interfaces(EventInterfaces::Window(WindowEvents::PropertyChange(
                inner_event,
            ))) = event
            {
                Ok(inner_event)
            } else {
                Err(AtspiError::Conversion("Invalid type"))
            }
        }
    }

    impl MinimizeEvent {}
    impl TryFrom<Event> for MinimizeEvent {
        type Error = AtspiError;
        fn try_from(event: Event) -> Result<Self, Self::Error> {
            if let Event::Interfaces(EventInterfaces::Window(WindowEvents::Minimize(inner_event))) =
                event
            {
                Ok(inner_event)
            } else {
                Err(AtspiError::Conversion("Invalid type"))
            }
        }
    }

    impl MaximizeEvent {}
    impl TryFrom<Event> for MaximizeEvent {
        type Error = AtspiError;
        fn try_from(event: Event) -> Result<Self, Self::Error> {
            if let Event::Interfaces(EventInterfaces::Window(WindowEvents::Maximize(inner_event))) =
                event
            {
                Ok(inner_event)
            } else {
                Err(AtspiError::Conversion("Invalid type"))
            }
        }
    }

    impl RestoreEvent {}
    impl TryFrom<Event> for RestoreEvent {
        type Error = AtspiError;
        fn try_from(event: Event) -> Result<Self, Self::Error> {
            if let Event::Interfaces(EventInterfaces::Window(WindowEvents::Restore(inner_event))) =
                event
            {
                Ok(inner_event)
            } else {
                Err(AtspiError::Conversion("Invalid type"))
            }
        }
    }

    impl CloseEvent {}
    impl TryFrom<Event> for CloseEvent {
        type Error = AtspiError;
        fn try_from(event: Event) -> Result<Self, Self::Error> {
            if let Event::Interfaces(EventInterfaces::Window(WindowEvents::Close(inner_event))) =
                event
            {
                Ok(inner_event)
            } else {
                Err(AtspiError::Conversion("Invalid type"))
            }
        }
    }

    impl CreateEvent {}
    impl TryFrom<Event> for CreateEvent {
        type Error = AtspiError;
        fn try_from(event: Event) -> Result<Self, Self::Error> {
            if let Event::Interfaces(EventInterfaces::Window(WindowEvents::Create(inner_event))) =
                event
            {
                Ok(inner_event)
            } else {
                Err(AtspiError::Conversion("Invalid type"))
            }
        }
    }

    impl ReparentEvent {}
    impl TryFrom<Event> for ReparentEvent {
        type Error = AtspiError;
        fn try_from(event: Event) -> Result<Self, Self::Error> {
            if let Event::Interfaces(EventInterfaces::Window(WindowEvents::Reparent(inner_event))) =
                event
            {
                Ok(inner_event)
            } else {
                Err(AtspiError::Conversion("Invalid type"))
            }
        }
    }

    impl DesktopCreateEvent {}
    impl TryFrom<Event> for DesktopCreateEvent {
        type Error = AtspiError;
        fn try_from(event: Event) -> Result<Self, Self::Error> {
            if let Event::Interfaces(EventInterfaces::Window(WindowEvents::DesktopCreate(
                inner_event,
            ))) = event
            {
                Ok(inner_event)
            } else {
                Err(AtspiError::Conversion("Invalid type"))
            }
        }
    }

    impl DesktopDestroyEvent {}
    impl TryFrom<Event> for DesktopDestroyEvent {
        type Error = AtspiError;
        fn try_from(event: Event) -> Result<Self, Self::Error> {
            if let Event::Interfaces(EventInterfaces::Window(WindowEvents::DesktopDestroy(
                inner_event,
            ))) = event
            {
                Ok(inner_event)
            } else {
                Err(AtspiError::Conversion("Invalid type"))
            }
        }
    }

    impl DestroyEvent {}
    impl TryFrom<Event> for DestroyEvent {
        type Error = AtspiError;
        fn try_from(event: Event) -> Result<Self, Self::Error> {
            if let Event::Interfaces(EventInterfaces::Window(WindowEvents::Destroy(inner_event))) =
                event
            {
                Ok(inner_event)
            } else {
                Err(AtspiError::Conversion("Invalid type"))
            }
        }
    }

    impl ActivateEvent {}
    impl TryFrom<Event> for ActivateEvent {
        type Error = AtspiError;
        fn try_from(event: Event) -> Result<Self, Self::Error> {
            if let Event::Interfaces(EventInterfaces::Window(WindowEvents::Activate(inner_event))) =
                event
            {
                Ok(inner_event)
            } else {
                Err(AtspiError::Conversion("Invalid type"))
            }
        }
    }

    impl DeactivateEvent {}
    impl TryFrom<Event> for DeactivateEvent {
        type Error = AtspiError;
        fn try_from(event: Event) -> Result<Self, Self::Error> {
            if let Event::Interfaces(EventInterfaces::Window(WindowEvents::Deactivate(
                inner_event,
            ))) = event
            {
                Ok(inner_event)
            } else {
                Err(AtspiError::Conversion("Invalid type"))
            }
        }
    }

    impl RaiseEvent {}
    impl TryFrom<Event> for RaiseEvent {
        type Error = AtspiError;
        fn try_from(event: Event) -> Result<Self, Self::Error> {
            if let Event::Interfaces(EventInterfaces::Window(WindowEvents::Raise(inner_event))) =
                event
            {
                Ok(inner_event)
            } else {
                Err(AtspiError::Conversion("Invalid type"))
            }
        }
    }

    impl LowerEvent {}
    impl TryFrom<Event> for LowerEvent {
        type Error = AtspiError;
        fn try_from(event: Event) -> Result<Self, Self::Error> {
            if let Event::Interfaces(EventInterfaces::Window(WindowEvents::Lower(inner_event))) =
                event
            {
                Ok(inner_event)
            } else {
                Err(AtspiError::Conversion("Invalid type"))
            }
        }
    }

    impl MoveEvent {}
    impl TryFrom<Event> for MoveEvent {
        type Error = AtspiError;
        fn try_from(event: Event) -> Result<Self, Self::Error> {
            if let Event::Interfaces(EventInterfaces::Window(WindowEvents::Move(inner_event))) =
                event
            {
                Ok(inner_event)
            } else {
                Err(AtspiError::Conversion("Invalid type"))
            }
        }
    }

    impl ResizeEvent {}
    impl TryFrom<Event> for ResizeEvent {
        type Error = AtspiError;
        fn try_from(event: Event) -> Result<Self, Self::Error> {
            if let Event::Interfaces(EventInterfaces::Window(WindowEvents::Resize(inner_event))) =
                event
            {
                Ok(inner_event)
            } else {
                Err(AtspiError::Conversion("Invalid type"))
            }
        }
    }

    impl ShadeEvent {}
    impl TryFrom<Event> for ShadeEvent {
        type Error = AtspiError;
        fn try_from(event: Event) -> Result<Self, Self::Error> {
            if let Event::Interfaces(EventInterfaces::Window(WindowEvents::Shade(inner_event))) =
                event
            {
                Ok(inner_event)
            } else {
                Err(AtspiError::Conversion("Invalid type"))
            }
        }
    }

    impl UUshadeEvent {}
    impl TryFrom<Event> for UUshadeEvent {
        type Error = AtspiError;
        fn try_from(event: Event) -> Result<Self, Self::Error> {
            if let Event::Interfaces(EventInterfaces::Window(WindowEvents::UUshade(inner_event))) =
                event
            {
                Ok(inner_event)
            } else {
                Err(AtspiError::Conversion("Invalid type"))
            }
        }
    }

    impl RestyleEvent {}
    impl TryFrom<Event> for RestyleEvent {
        type Error = AtspiError;
        fn try_from(event: Event) -> Result<Self, Self::Error> {
            if let Event::Interfaces(EventInterfaces::Window(WindowEvents::Restyle(inner_event))) =
                event
            {
                Ok(inner_event)
            } else {
                Err(AtspiError::Conversion("Invalid type"))
            }
        }
    }

    impl TryFrom<AtspiEvent> for WindowEvents {
        type Error = AtspiError;

        fn try_from(ev: AtspiEvent) -> Result<Self, Self::Error> {
            let Some(member) = ev.member() else { return Err(AtspiError::MemberMatch("Event w/o member".into())); };
            match member.as_str() {
                "PropertyChange" => Ok(WindowEvents::PropertyChange(PropertyChangeEvent(ev))),
                "Minimize" => Ok(WindowEvents::Minimize(MinimizeEvent(ev))),
                "Maximize" => Ok(WindowEvents::Maximize(MaximizeEvent(ev))),
                "Restore" => Ok(WindowEvents::Restore(RestoreEvent(ev))),
                "Close" => Ok(WindowEvents::Close(CloseEvent(ev))),
                "Create" => Ok(WindowEvents::Create(CreateEvent(ev))),
                "Reparent" => Ok(WindowEvents::Reparent(ReparentEvent(ev))),
                "DesktopCreate" => Ok(WindowEvents::DesktopCreate(DesktopCreateEvent(ev))),
                "DesktopDestroy" => Ok(WindowEvents::DesktopDestroy(DesktopDestroyEvent(ev))),
                "Destroy" => Ok(WindowEvents::Destroy(DestroyEvent(ev))),
                "Activate" => Ok(WindowEvents::Activate(ActivateEvent(ev))),
                "Deactivate" => Ok(WindowEvents::Deactivate(DeactivateEvent(ev))),
                "Raise" => Ok(WindowEvents::Raise(RaiseEvent(ev))),
                "Lower" => Ok(WindowEvents::Lower(LowerEvent(ev))),
                "Move" => Ok(WindowEvents::Move(MoveEvent(ev))),
                "Resize" => Ok(WindowEvents::Resize(ResizeEvent(ev))),
                "Shade" => Ok(WindowEvents::Shade(ShadeEvent(ev))),
                "uUshade" => Ok(WindowEvents::UUshade(UUshadeEvent(ev))),
                "Restyle" => Ok(WindowEvents::Restyle(RestyleEvent(ev))),
                _ => Err(AtspiError::MemberMatch("No matching member for Window".into())),
            }
        }
    }
=======
	use crate::{
		error::AtspiError,
		events::{AtspiEvent, EventInterfaces, GenericEvent},
		signify::Signified,
		Event,
	};
	use atspi_macros::TrySignify;
	use zbus;
	use zbus::zvariant::OwnedValue;

	#[derive(Clone, Debug)]
	pub enum WindowEvents {
		PropertyChange(PropertyChangeEvent),
		Minimize(MinimizeEvent),
		Maximize(MaximizeEvent),
		Restore(RestoreEvent),
		Close(CloseEvent),
		Create(CreateEvent),
		Reparent(ReparentEvent),
		DesktopCreate(DesktopCreateEvent),
		DesktopDestroy(DesktopDestroyEvent),
		Destroy(DestroyEvent),
		Activate(ActivateEvent),
		Deactivate(DeactivateEvent),
		Raise(RaiseEvent),
		Lower(LowerEvent),
		Move(MoveEvent),
		Resize(ResizeEvent),
		Shade(ShadeEvent),
		UUshade(UUshadeEvent),
		Restyle(RestyleEvent),
	}

	#[derive(Debug, PartialEq, Eq, Clone, TrySignify)]
	pub struct PropertyChangeEvent(pub(crate) AtspiEvent);

	#[derive(Debug, PartialEq, Eq, Clone, TrySignify)]
	pub struct MinimizeEvent(pub(crate) AtspiEvent);

	#[derive(Debug, PartialEq, Eq, Clone, TrySignify)]
	pub struct MaximizeEvent(pub(crate) AtspiEvent);

	#[derive(Debug, PartialEq, Eq, Clone, TrySignify)]
	pub struct RestoreEvent(pub(crate) AtspiEvent);

	#[derive(Debug, PartialEq, Eq, Clone, TrySignify)]
	pub struct CloseEvent(pub(crate) AtspiEvent);

	#[derive(Debug, PartialEq, Eq, Clone, TrySignify)]
	pub struct CreateEvent(pub(crate) AtspiEvent);

	#[derive(Debug, PartialEq, Eq, Clone, TrySignify)]
	pub struct ReparentEvent(pub(crate) AtspiEvent);

	#[derive(Debug, PartialEq, Eq, Clone, TrySignify)]
	pub struct DesktopCreateEvent(pub(crate) AtspiEvent);

	#[derive(Debug, PartialEq, Eq, Clone, TrySignify)]
	pub struct DesktopDestroyEvent(pub(crate) AtspiEvent);

	#[derive(Debug, PartialEq, Eq, Clone, TrySignify)]
	pub struct DestroyEvent(pub(crate) AtspiEvent);

	#[derive(Debug, PartialEq, Eq, Clone, TrySignify)]
	pub struct ActivateEvent(pub(crate) AtspiEvent);

	#[derive(Debug, PartialEq, Eq, Clone, TrySignify)]
	pub struct DeactivateEvent(pub(crate) AtspiEvent);

	#[derive(Debug, PartialEq, Eq, Clone, TrySignify)]
	pub struct RaiseEvent(pub(crate) AtspiEvent);

	#[derive(Debug, PartialEq, Eq, Clone, TrySignify)]
	pub struct LowerEvent(pub(crate) AtspiEvent);

	#[derive(Debug, PartialEq, Eq, Clone, TrySignify)]
	pub struct MoveEvent(pub(crate) AtspiEvent);

	#[derive(Debug, PartialEq, Eq, Clone, TrySignify)]
	pub struct ResizeEvent(pub(crate) AtspiEvent);

	#[derive(Debug, PartialEq, Eq, Clone, TrySignify)]
	pub struct ShadeEvent(pub(crate) AtspiEvent);

	#[derive(Debug, PartialEq, Eq, Clone, TrySignify)]
	pub struct UUshadeEvent(pub(crate) AtspiEvent);

	#[derive(Debug, PartialEq, Eq, Clone, TrySignify)]
	pub struct RestyleEvent(pub(crate) AtspiEvent);

	impl PropertyChangeEvent {}
	impl TryFrom<Event> for PropertyChangeEvent {
		type Error = AtspiError;
		fn try_from(event: Event) -> Result<Self, Self::Error> {
			if let Event::Interfaces(EventInterfaces::Window(WindowEvents::PropertyChange(
				inner_event,
			))) = event
			{
				Ok(inner_event)
			} else {
				Err(AtspiError::Conversion("Invalid type"))
			}
		}
	}

	impl MinimizeEvent {}
	impl TryFrom<Event> for MinimizeEvent {
		type Error = AtspiError;
		fn try_from(event: Event) -> Result<Self, Self::Error> {
			if let Event::Interfaces(EventInterfaces::Window(WindowEvents::Minimize(inner_event))) =
				event
			{
				Ok(inner_event)
			} else {
				Err(AtspiError::Conversion("Invalid type"))
			}
		}
	}

	impl MaximizeEvent {}
	impl TryFrom<Event> for MaximizeEvent {
		type Error = AtspiError;
		fn try_from(event: Event) -> Result<Self, Self::Error> {
			if let Event::Interfaces(EventInterfaces::Window(WindowEvents::Maximize(inner_event))) =
				event
			{
				Ok(inner_event)
			} else {
				Err(AtspiError::Conversion("Invalid type"))
			}
		}
	}

	impl RestoreEvent {}
	impl TryFrom<Event> for RestoreEvent {
		type Error = AtspiError;
		fn try_from(event: Event) -> Result<Self, Self::Error> {
			if let Event::Interfaces(EventInterfaces::Window(WindowEvents::Restore(inner_event))) =
				event
			{
				Ok(inner_event)
			} else {
				Err(AtspiError::Conversion("Invalid type"))
			}
		}
	}

	impl CloseEvent {}
	impl TryFrom<Event> for CloseEvent {
		type Error = AtspiError;
		fn try_from(event: Event) -> Result<Self, Self::Error> {
			if let Event::Interfaces(EventInterfaces::Window(WindowEvents::Close(inner_event))) =
				event
			{
				Ok(inner_event)
			} else {
				Err(AtspiError::Conversion("Invalid type"))
			}
		}
	}

	impl CreateEvent {}
	impl TryFrom<Event> for CreateEvent {
		type Error = AtspiError;
		fn try_from(event: Event) -> Result<Self, Self::Error> {
			if let Event::Interfaces(EventInterfaces::Window(WindowEvents::Create(inner_event))) =
				event
			{
				Ok(inner_event)
			} else {
				Err(AtspiError::Conversion("Invalid type"))
			}
		}
	}

	impl ReparentEvent {}
	impl TryFrom<Event> for ReparentEvent {
		type Error = AtspiError;
		fn try_from(event: Event) -> Result<Self, Self::Error> {
			if let Event::Interfaces(EventInterfaces::Window(WindowEvents::Reparent(inner_event))) =
				event
			{
				Ok(inner_event)
			} else {
				Err(AtspiError::Conversion("Invalid type"))
			}
		}
	}

	impl DesktopCreateEvent {}
	impl TryFrom<Event> for DesktopCreateEvent {
		type Error = AtspiError;
		fn try_from(event: Event) -> Result<Self, Self::Error> {
			if let Event::Interfaces(EventInterfaces::Window(WindowEvents::DesktopCreate(
				inner_event,
			))) = event
			{
				Ok(inner_event)
			} else {
				Err(AtspiError::Conversion("Invalid type"))
			}
		}
	}

	impl DesktopDestroyEvent {}
	impl TryFrom<Event> for DesktopDestroyEvent {
		type Error = AtspiError;
		fn try_from(event: Event) -> Result<Self, Self::Error> {
			if let Event::Interfaces(EventInterfaces::Window(WindowEvents::DesktopDestroy(
				inner_event,
			))) = event
			{
				Ok(inner_event)
			} else {
				Err(AtspiError::Conversion("Invalid type"))
			}
		}
	}

	impl DestroyEvent {}
	impl TryFrom<Event> for DestroyEvent {
		type Error = AtspiError;
		fn try_from(event: Event) -> Result<Self, Self::Error> {
			if let Event::Interfaces(EventInterfaces::Window(WindowEvents::Destroy(inner_event))) =
				event
			{
				Ok(inner_event)
			} else {
				Err(AtspiError::Conversion("Invalid type"))
			}
		}
	}

	impl ActivateEvent {}
	impl TryFrom<Event> for ActivateEvent {
		type Error = AtspiError;
		fn try_from(event: Event) -> Result<Self, Self::Error> {
			if let Event::Interfaces(EventInterfaces::Window(WindowEvents::Activate(inner_event))) =
				event
			{
				Ok(inner_event)
			} else {
				Err(AtspiError::Conversion("Invalid type"))
			}
		}
	}

	impl DeactivateEvent {}
	impl TryFrom<Event> for DeactivateEvent {
		type Error = AtspiError;
		fn try_from(event: Event) -> Result<Self, Self::Error> {
			if let Event::Interfaces(EventInterfaces::Window(WindowEvents::Deactivate(
				inner_event,
			))) = event
			{
				Ok(inner_event)
			} else {
				Err(AtspiError::Conversion("Invalid type"))
			}
		}
	}

	impl RaiseEvent {}
	impl TryFrom<Event> for RaiseEvent {
		type Error = AtspiError;
		fn try_from(event: Event) -> Result<Self, Self::Error> {
			if let Event::Interfaces(EventInterfaces::Window(WindowEvents::Raise(inner_event))) =
				event
			{
				Ok(inner_event)
			} else {
				Err(AtspiError::Conversion("Invalid type"))
			}
		}
	}

	impl LowerEvent {}
	impl TryFrom<Event> for LowerEvent {
		type Error = AtspiError;
		fn try_from(event: Event) -> Result<Self, Self::Error> {
			if let Event::Interfaces(EventInterfaces::Window(WindowEvents::Lower(inner_event))) =
				event
			{
				Ok(inner_event)
			} else {
				Err(AtspiError::Conversion("Invalid type"))
			}
		}
	}

	impl MoveEvent {}
	impl TryFrom<Event> for MoveEvent {
		type Error = AtspiError;
		fn try_from(event: Event) -> Result<Self, Self::Error> {
			if let Event::Interfaces(EventInterfaces::Window(WindowEvents::Move(inner_event))) =
				event
			{
				Ok(inner_event)
			} else {
				Err(AtspiError::Conversion("Invalid type"))
			}
		}
	}

	impl ResizeEvent {}
	impl TryFrom<Event> for ResizeEvent {
		type Error = AtspiError;
		fn try_from(event: Event) -> Result<Self, Self::Error> {
			if let Event::Interfaces(EventInterfaces::Window(WindowEvents::Resize(inner_event))) =
				event
			{
				Ok(inner_event)
			} else {
				Err(AtspiError::Conversion("Invalid type"))
			}
		}
	}

	impl ShadeEvent {}
	impl TryFrom<Event> for ShadeEvent {
		type Error = AtspiError;
		fn try_from(event: Event) -> Result<Self, Self::Error> {
			if let Event::Interfaces(EventInterfaces::Window(WindowEvents::Shade(inner_event))) =
				event
			{
				Ok(inner_event)
			} else {
				Err(AtspiError::Conversion("Invalid type"))
			}
		}
	}

	impl UUshadeEvent {}
	impl TryFrom<Event> for UUshadeEvent {
		type Error = AtspiError;
		fn try_from(event: Event) -> Result<Self, Self::Error> {
			if let Event::Interfaces(EventInterfaces::Window(WindowEvents::UUshade(inner_event))) =
				event
			{
				Ok(inner_event)
			} else {
				Err(AtspiError::Conversion("Invalid type"))
			}
		}
	}

	impl RestyleEvent {}
	impl TryFrom<Event> for RestyleEvent {
		type Error = AtspiError;
		fn try_from(event: Event) -> Result<Self, Self::Error> {
			if let Event::Interfaces(EventInterfaces::Window(WindowEvents::Restyle(inner_event))) =
				event
			{
				Ok(inner_event)
			} else {
				Err(AtspiError::Conversion("Invalid type"))
			}
		}
	}

	impl TryFrom<AtspiEvent> for WindowEvents {
		type Error = AtspiError;

		fn try_from(ev: AtspiEvent) -> Result<Self, Self::Error> {
			let Some(member) = ev.member() else { return Err(AtspiError::MemberMatch("Event w/o member".into())); };
			match member.as_str() {
				"PropertyChange" => Ok(WindowEvents::PropertyChange(PropertyChangeEvent(ev))),
				"Minimize" => Ok(WindowEvents::Minimize(MinimizeEvent(ev))),
				"Maximize" => Ok(WindowEvents::Maximize(MaximizeEvent(ev))),
				"Restore" => Ok(WindowEvents::Restore(RestoreEvent(ev))),
				"Close" => Ok(WindowEvents::Close(CloseEvent(ev))),
				"Create" => Ok(WindowEvents::Create(CreateEvent(ev))),
				"Reparent" => Ok(WindowEvents::Reparent(ReparentEvent(ev))),
				"DesktopCreate" => Ok(WindowEvents::DesktopCreate(DesktopCreateEvent(ev))),
				"DesktopDestroy" => Ok(WindowEvents::DesktopDestroy(DesktopDestroyEvent(ev))),
				"Destroy" => Ok(WindowEvents::Destroy(DestroyEvent(ev))),
				"Activate" => Ok(WindowEvents::Activate(ActivateEvent(ev))),
				"Deactivate" => Ok(WindowEvents::Deactivate(DeactivateEvent(ev))),
				"Raise" => Ok(WindowEvents::Raise(RaiseEvent(ev))),
				"Lower" => Ok(WindowEvents::Lower(LowerEvent(ev))),
				"Move" => Ok(WindowEvents::Move(MoveEvent(ev))),
				"Resize" => Ok(WindowEvents::Resize(ResizeEvent(ev))),
				"Shade" => Ok(WindowEvents::Shade(ShadeEvent(ev))),
				"uUshade" => Ok(WindowEvents::UUshade(UUshadeEvent(ev))),
				"Restyle" => Ok(WindowEvents::Restyle(RestyleEvent(ev))),
				_ => Err(AtspiError::MemberMatch("No matching member for Window".into())),
			}
		}
	}
>>>>>>> 5ab21ab2
}

#[allow(clippy::module_name_repetitions)]
// this is to stop clippy from complaining about the copying of module names in the types; since this is more organizational than logical, we're ok leaving it in
pub mod mouse {
<<<<<<< HEAD
    use crate::{
        error::AtspiError,
        events::{AtspiEvent, EventInterfaces, GenericEvent},
        signify::Signified,
        Event,
    };
    use atspi_macros::TrySignify;
    use zbus;
    use zbus::zvariant::OwnedValue;

    #[derive(Clone, Debug)]
    pub enum MouseEvents {
        Abs(AbsEvent),
        Rel(RelEvent),
        Button(ButtonEvent),
    }

    #[derive(Debug, PartialEq, Eq, Clone, TrySignify)]
    pub struct AbsEvent(pub(crate) AtspiEvent);

    #[derive(Debug, PartialEq, Eq, Clone, TrySignify)]
    pub struct RelEvent(pub(crate) AtspiEvent);

    #[derive(Debug, PartialEq, Eq, Clone, TrySignify)]
    pub struct ButtonEvent(pub(crate) AtspiEvent);

    impl AbsEvent {
        #[must_use]
        pub fn x(&self) -> i32 {
            self.0.detail1()
        }

        #[must_use]
        pub fn y(&self) -> i32 {
            self.0.detail2()
        }
    }
    impl TryFrom<Event> for AbsEvent {
        type Error = AtspiError;
        fn try_from(event: Event) -> Result<Self, Self::Error> {
            if let Event::Interfaces(EventInterfaces::Mouse(MouseEvents::Abs(inner_event))) = event
            {
                Ok(inner_event)
            } else {
                Err(AtspiError::Conversion("Invalid type"))
            }
        }
    }

    impl RelEvent {
        #[must_use]
        pub fn x(&self) -> i32 {
            self.0.detail1()
        }

        #[must_use]
        pub fn y(&self) -> i32 {
            self.0.detail2()
        }
    }
    impl TryFrom<Event> for RelEvent {
        type Error = AtspiError;
        fn try_from(event: Event) -> Result<Self, Self::Error> {
            if let Event::Interfaces(EventInterfaces::Mouse(MouseEvents::Rel(inner_event))) = event
            {
                Ok(inner_event)
            } else {
                Err(AtspiError::Conversion("Invalid type"))
            }
        }
    }

    impl ButtonEvent {
        #[must_use]
        pub fn mouse_x(&self) -> i32 {
            self.0.detail1()
        }

        #[must_use]
        pub fn mouse_y(&self) -> i32 {
            self.0.detail2()
        }
    }
    impl TryFrom<Event> for ButtonEvent {
        type Error = AtspiError;
        fn try_from(event: Event) -> Result<Self, Self::Error> {
            if let Event::Interfaces(EventInterfaces::Mouse(MouseEvents::Button(inner_event))) =
                event
            {
                Ok(inner_event)
            } else {
                Err(AtspiError::Conversion("Invalid type"))
            }
        }
    }

    impl TryFrom<AtspiEvent> for MouseEvents {
        type Error = AtspiError;

        fn try_from(ev: AtspiEvent) -> Result<Self, Self::Error> {
            let Some(member) = ev.member() else { return Err(AtspiError::MemberMatch("Event w/o member".into())); };
            match member.as_str() {
                "Abs" => Ok(MouseEvents::Abs(AbsEvent(ev))),
                "Rel" => Ok(MouseEvents::Rel(RelEvent(ev))),
                "Button" => Ok(MouseEvents::Button(ButtonEvent(ev))),
                _ => Err(AtspiError::MemberMatch("No matching member for Mouse".into())),
            }
        }
    }
=======
	use crate::{
		error::AtspiError,
		events::{AtspiEvent, EventInterfaces, GenericEvent},
		signify::Signified,
		Event,
	};
	use atspi_macros::TrySignify;
	use zbus;
	use zbus::zvariant::OwnedValue;

	#[derive(Clone, Debug)]
	pub enum MouseEvents {
		Abs(AbsEvent),
		Rel(RelEvent),
		Button(ButtonEvent),
	}

	#[derive(Debug, PartialEq, Eq, Clone, TrySignify)]
	pub struct AbsEvent(pub(crate) AtspiEvent);

	#[derive(Debug, PartialEq, Eq, Clone, TrySignify)]
	pub struct RelEvent(pub(crate) AtspiEvent);

	#[derive(Debug, PartialEq, Eq, Clone, TrySignify)]
	pub struct ButtonEvent(pub(crate) AtspiEvent);

	impl AbsEvent {
		#[must_use]
		pub fn x(&self) -> i32 {
			self.0.detail1()
		}

		#[must_use]
		pub fn y(&self) -> i32 {
			self.0.detail2()
		}
	}
	impl TryFrom<Event> for AbsEvent {
		type Error = AtspiError;
		fn try_from(event: Event) -> Result<Self, Self::Error> {
			if let Event::Interfaces(EventInterfaces::Mouse(MouseEvents::Abs(inner_event))) = event
			{
				Ok(inner_event)
			} else {
				Err(AtspiError::Conversion("Invalid type"))
			}
		}
	}

	impl RelEvent {
		#[must_use]
		pub fn x(&self) -> i32 {
			self.0.detail1()
		}

		#[must_use]
		pub fn y(&self) -> i32 {
			self.0.detail2()
		}
	}
	impl TryFrom<Event> for RelEvent {
		type Error = AtspiError;
		fn try_from(event: Event) -> Result<Self, Self::Error> {
			if let Event::Interfaces(EventInterfaces::Mouse(MouseEvents::Rel(inner_event))) = event
			{
				Ok(inner_event)
			} else {
				Err(AtspiError::Conversion("Invalid type"))
			}
		}
	}

	impl ButtonEvent {
		#[must_use]
		pub fn mouse_x(&self) -> i32 {
			self.0.detail1()
		}

		#[must_use]
		pub fn mouse_y(&self) -> i32 {
			self.0.detail2()
		}
	}
	impl TryFrom<Event> for ButtonEvent {
		type Error = AtspiError;
		fn try_from(event: Event) -> Result<Self, Self::Error> {
			if let Event::Interfaces(EventInterfaces::Mouse(MouseEvents::Button(inner_event))) =
				event
			{
				Ok(inner_event)
			} else {
				Err(AtspiError::Conversion("Invalid type"))
			}
		}
	}

	impl TryFrom<AtspiEvent> for MouseEvents {
		type Error = AtspiError;

		fn try_from(ev: AtspiEvent) -> Result<Self, Self::Error> {
			let Some(member) = ev.member() else { return Err(AtspiError::MemberMatch("Event w/o member".into())); };
			match member.as_str() {
				"Abs" => Ok(MouseEvents::Abs(AbsEvent(ev))),
				"Rel" => Ok(MouseEvents::Rel(RelEvent(ev))),
				"Button" => Ok(MouseEvents::Button(ButtonEvent(ev))),
				_ => Err(AtspiError::MemberMatch("No matching member for Mouse".into())),
			}
		}
	}
>>>>>>> 5ab21ab2
}

#[allow(clippy::module_name_repetitions)]
// this is to stop clippy from complaining about the copying of module names in the types; since this is more organizational than logical, we're ok leaving it in
pub mod keyboard {
<<<<<<< HEAD
    use crate::{
        error::AtspiError,
        events::{AtspiEvent, EventInterfaces, GenericEvent},
        signify::Signified,
        Event,
    };
    use atspi_macros::TrySignify;
    use zbus;
    use zbus::zvariant::OwnedValue;

    #[derive(Clone, Debug)]
    pub enum KeyboardEvents {
        Modifiers(ModifiersEvent),
    }

    #[derive(Debug, PartialEq, Eq, Clone, TrySignify)]
    pub struct ModifiersEvent(pub(crate) AtspiEvent);

    impl ModifiersEvent {
        #[must_use]
        pub fn previous_modifiers(&self) -> i32 {
            self.0.detail1()
        }

        #[must_use]
        pub fn current_modifiers(&self) -> i32 {
            self.0.detail2()
        }
    }
    impl TryFrom<Event> for ModifiersEvent {
        type Error = AtspiError;
        fn try_from(event: Event) -> Result<Self, Self::Error> {
            if let Event::Interfaces(EventInterfaces::Keyboard(KeyboardEvents::Modifiers(
                inner_event,
            ))) = event
            {
                Ok(inner_event)
            } else {
                Err(AtspiError::Conversion("Invalid type"))
            }
        }
    }

    impl TryFrom<AtspiEvent> for KeyboardEvents {
        type Error = AtspiError;

        fn try_from(ev: AtspiEvent) -> Result<Self, Self::Error> {
            let Some(member) = ev.member() else { return Err(AtspiError::MemberMatch("Event w/o member".into())); };
            match member.as_str() {
                "Modifiers" => Ok(KeyboardEvents::Modifiers(ModifiersEvent(ev))),
                _ => Err(AtspiError::MemberMatch("No matching member for Keyboard".into())),
            }
        }
    }
=======
	use crate::{
		error::AtspiError,
		events::{AtspiEvent, EventInterfaces, GenericEvent},
		signify::Signified,
		Event,
	};
	use atspi_macros::TrySignify;
	use zbus;
	use zbus::zvariant::OwnedValue;

	#[derive(Clone, Debug)]
	pub enum KeyboardEvents {
		Modifiers(ModifiersEvent),
	}

	#[derive(Debug, PartialEq, Eq, Clone, TrySignify)]
	pub struct ModifiersEvent(pub(crate) AtspiEvent);

	impl ModifiersEvent {
		#[must_use]
		pub fn previous_modifiers(&self) -> i32 {
			self.0.detail1()
		}

		#[must_use]
		pub fn current_modifiers(&self) -> i32 {
			self.0.detail2()
		}
	}
	impl TryFrom<Event> for ModifiersEvent {
		type Error = AtspiError;
		fn try_from(event: Event) -> Result<Self, Self::Error> {
			if let Event::Interfaces(EventInterfaces::Keyboard(KeyboardEvents::Modifiers(
				inner_event,
			))) = event
			{
				Ok(inner_event)
			} else {
				Err(AtspiError::Conversion("Invalid type"))
			}
		}
	}

	impl TryFrom<AtspiEvent> for KeyboardEvents {
		type Error = AtspiError;

		fn try_from(ev: AtspiEvent) -> Result<Self, Self::Error> {
			let Some(member) = ev.member() else { return Err(AtspiError::MemberMatch("Event w/o member".into())); };
			match member.as_str() {
				"Modifiers" => Ok(KeyboardEvents::Modifiers(ModifiersEvent(ev))),
				_ => Err(AtspiError::MemberMatch("No matching member for Keyboard".into())),
			}
		}
	}
>>>>>>> 5ab21ab2
}

#[allow(clippy::module_name_repetitions)]
// this is to stop clippy from complaining about the copying of module names in the types; since this is more organizational than logical, we're ok leaving it in
pub mod terminal {
<<<<<<< HEAD
    use crate::{
        error::AtspiError,
        events::{AtspiEvent, EventInterfaces, GenericEvent},
        signify::Signified,
        Event,
    };
    use atspi_macros::TrySignify;
    use zbus;
    use zbus::zvariant::OwnedValue;

    #[derive(Clone, Debug)]
    pub enum TerminalEvents {
        LineChanged(LineChangedEvent),
        ColumnCountChanged(ColumnCountChangedEvent),
        LineCountChanged(LineCountChangedEvent),
        ApplicationChanged(ApplicationChangedEvent),
        CharWidthChanged(CharWidthChangedEvent),
    }

    #[derive(Debug, PartialEq, Eq, Clone, TrySignify)]
    pub struct LineChangedEvent(pub(crate) AtspiEvent);

    #[derive(Debug, PartialEq, Eq, Clone, TrySignify)]
    pub struct ColumnCountChangedEvent(pub(crate) AtspiEvent);

    #[derive(Debug, PartialEq, Eq, Clone, TrySignify)]
    pub struct LineCountChangedEvent(pub(crate) AtspiEvent);

    #[derive(Debug, PartialEq, Eq, Clone, TrySignify)]
    pub struct ApplicationChangedEvent(pub(crate) AtspiEvent);

    #[derive(Debug, PartialEq, Eq, Clone, TrySignify)]
    pub struct CharWidthChangedEvent(pub(crate) AtspiEvent);

    impl LineChangedEvent {}
    impl TryFrom<Event> for LineChangedEvent {
        type Error = AtspiError;
        fn try_from(event: Event) -> Result<Self, Self::Error> {
            if let Event::Interfaces(EventInterfaces::Terminal(TerminalEvents::LineChanged(
                inner_event,
            ))) = event
            {
                Ok(inner_event)
            } else {
                Err(AtspiError::Conversion("Invalid type"))
            }
        }
    }

    impl ColumnCountChangedEvent {}
    impl TryFrom<Event> for ColumnCountChangedEvent {
        type Error = AtspiError;
        fn try_from(event: Event) -> Result<Self, Self::Error> {
            if let Event::Interfaces(EventInterfaces::Terminal(
                TerminalEvents::ColumnCountChanged(inner_event),
            )) = event
            {
                Ok(inner_event)
            } else {
                Err(AtspiError::Conversion("Invalid type"))
            }
        }
    }

    impl LineCountChangedEvent {}
    impl TryFrom<Event> for LineCountChangedEvent {
        type Error = AtspiError;
        fn try_from(event: Event) -> Result<Self, Self::Error> {
            if let Event::Interfaces(EventInterfaces::Terminal(TerminalEvents::LineCountChanged(
                inner_event,
            ))) = event
            {
                Ok(inner_event)
            } else {
                Err(AtspiError::Conversion("Invalid type"))
            }
        }
    }

    impl ApplicationChangedEvent {}
    impl TryFrom<Event> for ApplicationChangedEvent {
        type Error = AtspiError;
        fn try_from(event: Event) -> Result<Self, Self::Error> {
            if let Event::Interfaces(EventInterfaces::Terminal(
                TerminalEvents::ApplicationChanged(inner_event),
            )) = event
            {
                Ok(inner_event)
            } else {
                Err(AtspiError::Conversion("Invalid type"))
            }
        }
    }

    impl CharWidthChangedEvent {}
    impl TryFrom<Event> for CharWidthChangedEvent {
        type Error = AtspiError;
        fn try_from(event: Event) -> Result<Self, Self::Error> {
            if let Event::Interfaces(EventInterfaces::Terminal(TerminalEvents::CharWidthChanged(
                inner_event,
            ))) = event
            {
                Ok(inner_event)
            } else {
                Err(AtspiError::Conversion("Invalid type"))
            }
        }
    }

    impl TryFrom<AtspiEvent> for TerminalEvents {
        type Error = AtspiError;

        fn try_from(ev: AtspiEvent) -> Result<Self, Self::Error> {
            let Some(member) = ev.member() else { return Err(AtspiError::MemberMatch("Event w/o member".into())); };
            match member.as_str() {
                "LineChanged" => Ok(TerminalEvents::LineChanged(LineChangedEvent(ev))),
                "ColumncountChanged" => {
                    Ok(TerminalEvents::ColumnCountChanged(ColumnCountChangedEvent(ev)))
                }
                "LinecountChanged" => {
                    Ok(TerminalEvents::LineCountChanged(LineCountChangedEvent(ev)))
                }
                "ApplicationChanged" => {
                    Ok(TerminalEvents::ApplicationChanged(ApplicationChangedEvent(ev)))
                }
                "CharwidthChanged" => {
                    Ok(TerminalEvents::CharWidthChanged(CharWidthChangedEvent(ev)))
                }
                _ => Err(AtspiError::MemberMatch("No matching member for Terminal".into())),
            }
        }
    }
=======
	use crate::{
		error::AtspiError,
		events::{AtspiEvent, EventInterfaces, GenericEvent},
		signify::Signified,
		Event,
	};
	use atspi_macros::TrySignify;
	use zbus;
	use zbus::zvariant::OwnedValue;

	#[derive(Clone, Debug)]
	pub enum TerminalEvents {
		LineChanged(LineChangedEvent),
		ColumnCountChanged(ColumnCountChangedEvent),
		LineCountChanged(LineCountChangedEvent),
		ApplicationChanged(ApplicationChangedEvent),
		CharWidthChanged(CharWidthChangedEvent),
	}

	#[derive(Debug, PartialEq, Eq, Clone, TrySignify)]
	pub struct LineChangedEvent(pub(crate) AtspiEvent);

	#[derive(Debug, PartialEq, Eq, Clone, TrySignify)]
	pub struct ColumnCountChangedEvent(pub(crate) AtspiEvent);

	#[derive(Debug, PartialEq, Eq, Clone, TrySignify)]
	pub struct LineCountChangedEvent(pub(crate) AtspiEvent);

	#[derive(Debug, PartialEq, Eq, Clone, TrySignify)]
	pub struct ApplicationChangedEvent(pub(crate) AtspiEvent);

	#[derive(Debug, PartialEq, Eq, Clone, TrySignify)]
	pub struct CharWidthChangedEvent(pub(crate) AtspiEvent);

	impl LineChangedEvent {}
	impl TryFrom<Event> for LineChangedEvent {
		type Error = AtspiError;
		fn try_from(event: Event) -> Result<Self, Self::Error> {
			if let Event::Interfaces(EventInterfaces::Terminal(TerminalEvents::LineChanged(
				inner_event,
			))) = event
			{
				Ok(inner_event)
			} else {
				Err(AtspiError::Conversion("Invalid type"))
			}
		}
	}

	impl ColumnCountChangedEvent {}
	impl TryFrom<Event> for ColumnCountChangedEvent {
		type Error = AtspiError;
		fn try_from(event: Event) -> Result<Self, Self::Error> {
			if let Event::Interfaces(EventInterfaces::Terminal(
				TerminalEvents::ColumnCountChanged(inner_event),
			)) = event
			{
				Ok(inner_event)
			} else {
				Err(AtspiError::Conversion("Invalid type"))
			}
		}
	}

	impl LineCountChangedEvent {}
	impl TryFrom<Event> for LineCountChangedEvent {
		type Error = AtspiError;
		fn try_from(event: Event) -> Result<Self, Self::Error> {
			if let Event::Interfaces(EventInterfaces::Terminal(TerminalEvents::LineCountChanged(
				inner_event,
			))) = event
			{
				Ok(inner_event)
			} else {
				Err(AtspiError::Conversion("Invalid type"))
			}
		}
	}

	impl ApplicationChangedEvent {}
	impl TryFrom<Event> for ApplicationChangedEvent {
		type Error = AtspiError;
		fn try_from(event: Event) -> Result<Self, Self::Error> {
			if let Event::Interfaces(EventInterfaces::Terminal(
				TerminalEvents::ApplicationChanged(inner_event),
			)) = event
			{
				Ok(inner_event)
			} else {
				Err(AtspiError::Conversion("Invalid type"))
			}
		}
	}

	impl CharWidthChangedEvent {}
	impl TryFrom<Event> for CharWidthChangedEvent {
		type Error = AtspiError;
		fn try_from(event: Event) -> Result<Self, Self::Error> {
			if let Event::Interfaces(EventInterfaces::Terminal(TerminalEvents::CharWidthChanged(
				inner_event,
			))) = event
			{
				Ok(inner_event)
			} else {
				Err(AtspiError::Conversion("Invalid type"))
			}
		}
	}

	impl TryFrom<AtspiEvent> for TerminalEvents {
		type Error = AtspiError;

		fn try_from(ev: AtspiEvent) -> Result<Self, Self::Error> {
			let Some(member) = ev.member() else { return Err(AtspiError::MemberMatch("Event w/o member".into())); };
			match member.as_str() {
				"LineChanged" => Ok(TerminalEvents::LineChanged(LineChangedEvent(ev))),
				"ColumncountChanged" => {
					Ok(TerminalEvents::ColumnCountChanged(ColumnCountChangedEvent(ev)))
				}
				"LinecountChanged" => {
					Ok(TerminalEvents::LineCountChanged(LineCountChangedEvent(ev)))
				}
				"ApplicationChanged" => {
					Ok(TerminalEvents::ApplicationChanged(ApplicationChangedEvent(ev)))
				}
				"CharwidthChanged" => {
					Ok(TerminalEvents::CharWidthChanged(CharWidthChangedEvent(ev)))
				}
				_ => Err(AtspiError::MemberMatch("No matching member for Terminal".into())),
			}
		}
	}
>>>>>>> 5ab21ab2
}

#[allow(clippy::module_name_repetitions)]
// this is to stop clippy from complaining about the copying of module names in the types; since this is more organizational than logical, we're ok leaving it in
pub mod document {
<<<<<<< HEAD
    use crate::{
        error::AtspiError,
        events::{AtspiEvent, EventInterfaces, GenericEvent},
        signify::Signified,
        Event,
    };
    use atspi_macros::TrySignify;
    use zbus;
    use zbus::zvariant::OwnedValue;

    #[derive(Clone, Debug)]
    pub enum DocumentEvents {
        LoadComplete(LoadCompleteEvent),
        Reload(ReloadEvent),
        LoadStopped(LoadStoppedEvent),
        ContentChanged(ContentChangedEvent),
        AttributesChanged(AttributesChangedEvent),
        PageChanged(PageChangedEvent),
    }

    #[derive(Debug, PartialEq, Eq, Clone, TrySignify)]
    pub struct LoadCompleteEvent(pub(crate) AtspiEvent);

    #[derive(Debug, PartialEq, Eq, Clone, TrySignify)]
    pub struct ReloadEvent(pub(crate) AtspiEvent);

    #[derive(Debug, PartialEq, Eq, Clone, TrySignify)]
    pub struct LoadStoppedEvent(pub(crate) AtspiEvent);

    #[derive(Debug, PartialEq, Eq, Clone, TrySignify)]
    pub struct ContentChangedEvent(pub(crate) AtspiEvent);

    #[derive(Debug, PartialEq, Eq, Clone, TrySignify)]
    pub struct AttributesChangedEvent(pub(crate) AtspiEvent);

    #[derive(Debug, PartialEq, Eq, Clone, TrySignify)]
    pub struct PageChangedEvent(pub(crate) AtspiEvent);

    impl LoadCompleteEvent {}
    impl TryFrom<Event> for LoadCompleteEvent {
        type Error = AtspiError;
        fn try_from(event: Event) -> Result<Self, Self::Error> {
            if let Event::Interfaces(EventInterfaces::Document(DocumentEvents::LoadComplete(
                inner_event,
            ))) = event
            {
                Ok(inner_event)
            } else {
                Err(AtspiError::Conversion("Invalid type"))
            }
        }
    }

    impl ReloadEvent {}
    impl TryFrom<Event> for ReloadEvent {
        type Error = AtspiError;
        fn try_from(event: Event) -> Result<Self, Self::Error> {
            if let Event::Interfaces(EventInterfaces::Document(DocumentEvents::Reload(
                inner_event,
            ))) = event
            {
                Ok(inner_event)
            } else {
                Err(AtspiError::Conversion("Invalid type"))
            }
        }
    }

    impl LoadStoppedEvent {}
    impl TryFrom<Event> for LoadStoppedEvent {
        type Error = AtspiError;
        fn try_from(event: Event) -> Result<Self, Self::Error> {
            if let Event::Interfaces(EventInterfaces::Document(DocumentEvents::LoadStopped(
                inner_event,
            ))) = event
            {
                Ok(inner_event)
            } else {
                Err(AtspiError::Conversion("Invalid type"))
            }
        }
    }

    impl ContentChangedEvent {}
    impl TryFrom<Event> for ContentChangedEvent {
        type Error = AtspiError;
        fn try_from(event: Event) -> Result<Self, Self::Error> {
            if let Event::Interfaces(EventInterfaces::Document(DocumentEvents::ContentChanged(
                inner_event,
            ))) = event
            {
                Ok(inner_event)
            } else {
                Err(AtspiError::Conversion("Invalid type"))
            }
        }
    }

    impl AttributesChangedEvent {}
    impl TryFrom<Event> for AttributesChangedEvent {
        type Error = AtspiError;
        fn try_from(event: Event) -> Result<Self, Self::Error> {
            if let Event::Interfaces(EventInterfaces::Document(
                DocumentEvents::AttributesChanged(inner_event),
            )) = event
            {
                Ok(inner_event)
            } else {
                Err(AtspiError::Conversion("Invalid type"))
            }
        }
    }

    impl PageChangedEvent {}
    impl TryFrom<Event> for PageChangedEvent {
        type Error = AtspiError;
        fn try_from(event: Event) -> Result<Self, Self::Error> {
            if let Event::Interfaces(EventInterfaces::Document(DocumentEvents::PageChanged(
                inner_event,
            ))) = event
            {
                Ok(inner_event)
            } else {
                Err(AtspiError::Conversion("Invalid type"))
            }
        }
    }

    impl TryFrom<AtspiEvent> for DocumentEvents {
        type Error = AtspiError;

        fn try_from(ev: AtspiEvent) -> Result<Self, Self::Error> {
            let Some(member) = ev.member() else { return Err(AtspiError::MemberMatch("Event w/o member".into())); };
            match member.as_str() {
                "LoadComplete" => Ok(DocumentEvents::LoadComplete(LoadCompleteEvent(ev))),
                "Reload" => Ok(DocumentEvents::Reload(ReloadEvent(ev))),
                "LoadStopped" => Ok(DocumentEvents::LoadStopped(LoadStoppedEvent(ev))),
                "ContentChanged" => Ok(DocumentEvents::ContentChanged(ContentChangedEvent(ev))),
                "AttributesChanged" => {
                    Ok(DocumentEvents::AttributesChanged(AttributesChangedEvent(ev)))
                }
                "PageChanged" => Ok(DocumentEvents::PageChanged(PageChangedEvent(ev))),
                _ => Err(AtspiError::MemberMatch("No matching member for Document".into())),
            }
        }
    }
=======
	use crate::{
		error::AtspiError,
		events::{AtspiEvent, EventInterfaces, GenericEvent},
		signify::Signified,
		Event,
	};
	use atspi_macros::TrySignify;
	use zbus;
	use zbus::zvariant::OwnedValue;

	#[derive(Clone, Debug)]
	pub enum DocumentEvents {
		LoadComplete(LoadCompleteEvent),
		Reload(ReloadEvent),
		LoadStopped(LoadStoppedEvent),
		ContentChanged(ContentChangedEvent),
		AttributesChanged(AttributesChangedEvent),
		PageChanged(PageChangedEvent),
	}

	#[derive(Debug, PartialEq, Eq, Clone, TrySignify)]
	pub struct LoadCompleteEvent(pub(crate) AtspiEvent);

	#[derive(Debug, PartialEq, Eq, Clone, TrySignify)]
	pub struct ReloadEvent(pub(crate) AtspiEvent);

	#[derive(Debug, PartialEq, Eq, Clone, TrySignify)]
	pub struct LoadStoppedEvent(pub(crate) AtspiEvent);

	#[derive(Debug, PartialEq, Eq, Clone, TrySignify)]
	pub struct ContentChangedEvent(pub(crate) AtspiEvent);

	#[derive(Debug, PartialEq, Eq, Clone, TrySignify)]
	pub struct AttributesChangedEvent(pub(crate) AtspiEvent);

	#[derive(Debug, PartialEq, Eq, Clone, TrySignify)]
	pub struct PageChangedEvent(pub(crate) AtspiEvent);

	impl LoadCompleteEvent {}
	impl TryFrom<Event> for LoadCompleteEvent {
		type Error = AtspiError;
		fn try_from(event: Event) -> Result<Self, Self::Error> {
			if let Event::Interfaces(EventInterfaces::Document(DocumentEvents::LoadComplete(
				inner_event,
			))) = event
			{
				Ok(inner_event)
			} else {
				Err(AtspiError::Conversion("Invalid type"))
			}
		}
	}

	impl ReloadEvent {}
	impl TryFrom<Event> for ReloadEvent {
		type Error = AtspiError;
		fn try_from(event: Event) -> Result<Self, Self::Error> {
			if let Event::Interfaces(EventInterfaces::Document(DocumentEvents::Reload(
				inner_event,
			))) = event
			{
				Ok(inner_event)
			} else {
				Err(AtspiError::Conversion("Invalid type"))
			}
		}
	}

	impl LoadStoppedEvent {}
	impl TryFrom<Event> for LoadStoppedEvent {
		type Error = AtspiError;
		fn try_from(event: Event) -> Result<Self, Self::Error> {
			if let Event::Interfaces(EventInterfaces::Document(DocumentEvents::LoadStopped(
				inner_event,
			))) = event
			{
				Ok(inner_event)
			} else {
				Err(AtspiError::Conversion("Invalid type"))
			}
		}
	}

	impl ContentChangedEvent {}
	impl TryFrom<Event> for ContentChangedEvent {
		type Error = AtspiError;
		fn try_from(event: Event) -> Result<Self, Self::Error> {
			if let Event::Interfaces(EventInterfaces::Document(DocumentEvents::ContentChanged(
				inner_event,
			))) = event
			{
				Ok(inner_event)
			} else {
				Err(AtspiError::Conversion("Invalid type"))
			}
		}
	}

	impl AttributesChangedEvent {}
	impl TryFrom<Event> for AttributesChangedEvent {
		type Error = AtspiError;
		fn try_from(event: Event) -> Result<Self, Self::Error> {
			if let Event::Interfaces(EventInterfaces::Document(
				DocumentEvents::AttributesChanged(inner_event),
			)) = event
			{
				Ok(inner_event)
			} else {
				Err(AtspiError::Conversion("Invalid type"))
			}
		}
	}

	impl PageChangedEvent {}
	impl TryFrom<Event> for PageChangedEvent {
		type Error = AtspiError;
		fn try_from(event: Event) -> Result<Self, Self::Error> {
			if let Event::Interfaces(EventInterfaces::Document(DocumentEvents::PageChanged(
				inner_event,
			))) = event
			{
				Ok(inner_event)
			} else {
				Err(AtspiError::Conversion("Invalid type"))
			}
		}
	}

	impl TryFrom<AtspiEvent> for DocumentEvents {
		type Error = AtspiError;

		fn try_from(ev: AtspiEvent) -> Result<Self, Self::Error> {
			let Some(member) = ev.member() else { return Err(AtspiError::MemberMatch("Event w/o member".into())); };
			match member.as_str() {
				"LoadComplete" => Ok(DocumentEvents::LoadComplete(LoadCompleteEvent(ev))),
				"Reload" => Ok(DocumentEvents::Reload(ReloadEvent(ev))),
				"LoadStopped" => Ok(DocumentEvents::LoadStopped(LoadStoppedEvent(ev))),
				"ContentChanged" => Ok(DocumentEvents::ContentChanged(ContentChangedEvent(ev))),
				"AttributesChanged" => {
					Ok(DocumentEvents::AttributesChanged(AttributesChangedEvent(ev)))
				}
				"PageChanged" => Ok(DocumentEvents::PageChanged(PageChangedEvent(ev))),
				_ => Err(AtspiError::MemberMatch("No matching member for Document".into())),
			}
		}
	}
>>>>>>> 5ab21ab2
}

#[allow(clippy::module_name_repetitions)]
// this is to stop clippy from complaining about the copying of module names in the types; since this is more organizational than logical, we're ok leaving it in
pub mod focus {
<<<<<<< HEAD
    use crate::{
        error::AtspiError,
        events::{AtspiEvent, EventInterfaces, GenericEvent},
        signify::Signified,
        Event,
    };
    use atspi_macros::TrySignify;
    use zbus;
    use zbus::zvariant::OwnedValue;

    #[derive(Clone, Debug)]
    pub enum FocusEvents {
        Focus(FocusEvent),
    }

    #[derive(Debug, PartialEq, Eq, Clone, TrySignify)]
    pub struct FocusEvent(pub(crate) AtspiEvent);

    impl FocusEvent {}
    impl TryFrom<Event> for FocusEvent {
        type Error = AtspiError;
        fn try_from(event: Event) -> Result<Self, Self::Error> {
            if let Event::Interfaces(EventInterfaces::Focus(FocusEvents::Focus(inner_event))) =
                event
            {
                Ok(inner_event)
            } else {
                Err(AtspiError::Conversion("Invalid type"))
            }
        }
    }

    impl TryFrom<AtspiEvent> for FocusEvents {
        type Error = AtspiError;

        fn try_from(ev: AtspiEvent) -> Result<Self, Self::Error> {
            let Some(member) = ev.member() else { return Err(AtspiError::MemberMatch("Event w/o member".into())); };
            match member.as_str() {
                "Focus" => Ok(FocusEvents::Focus(FocusEvent(ev))),
                _ => Err(AtspiError::MemberMatch("No matching member for Focus".into())),
            }
        }
    }
}

use crate::events::{AddAccessibleEvent, CacheEvents, RemoveAccessibleEvent};
impl TryFrom<Event> for AddAccessibleEvent {
    type Error = AtspiError;
    fn try_from(event: Event) -> Result<Self, Self::Error> {
        if let Event::Cache(CacheEvents::Add(inner_event)) = event {
            Ok(inner_event)
        } else {
            Err(AtspiError::Conversion("Invalid type"))
        }
    }
}
impl TryFrom<Event> for RemoveAccessibleEvent {
    type Error = AtspiError;
    fn try_from(event: Event) -> Result<Self, Self::Error> {
        if let Event::Cache(CacheEvents::Remove(inner_event)) = event {
            Ok(inner_event)
        } else {
            Err(AtspiError::Conversion("Invalid type"))
        }
    }
}
use crate::events::{
    EventListenerDeregisteredEvent, EventListenerEvents, EventListenerRegisteredEvent,
};
impl TryFrom<Event> for EventListenerRegisteredEvent {
    type Error = AtspiError;
    fn try_from(event: Event) -> Result<Self, Self::Error> {
        if let Event::Listener(EventListenerEvents::Registered(inner_event)) = event {
            Ok(inner_event)
        } else {
            Err(AtspiError::Conversion("Invalid type"))
        }
    }
}
impl TryFrom<Event> for EventListenerDeregisteredEvent {
    type Error = AtspiError;
    fn try_from(event: Event) -> Result<Self, Self::Error> {
        if let Event::Listener(EventListenerEvents::Deregistered(inner_event)) = event {
            Ok(inner_event)
        } else {
            Err(AtspiError::Conversion("Invalid type"))
        }
    }
}
use crate::events::AvailableEvent;
impl TryFrom<Event> for AvailableEvent {
    type Error = AtspiError;
    fn try_from(event: Event) -> Result<Self, Self::Error> {
        if let Event::Available(inner_event) = event {
            Ok(inner_event)
        } else {
            Err(AtspiError::Conversion("Invalid type"))
        }
    }
=======
	use crate::{
		error::AtspiError,
		events::{AtspiEvent, EventInterfaces, GenericEvent},
		signify::Signified,
		Event,
	};
	use atspi_macros::TrySignify;
	use zbus;
	use zbus::zvariant::OwnedValue;

	#[derive(Clone, Debug)]
	pub enum FocusEvents {
		Focus(FocusEvent),
	}

	#[derive(Debug, PartialEq, Eq, Clone, TrySignify)]
	pub struct FocusEvent(pub(crate) AtspiEvent);

	impl FocusEvent {}
	impl TryFrom<Event> for FocusEvent {
		type Error = AtspiError;
		fn try_from(event: Event) -> Result<Self, Self::Error> {
			if let Event::Interfaces(EventInterfaces::Focus(FocusEvents::Focus(inner_event))) =
				event
			{
				Ok(inner_event)
			} else {
				Err(AtspiError::Conversion("Invalid type"))
			}
		}
	}

	impl TryFrom<AtspiEvent> for FocusEvents {
		type Error = AtspiError;

		fn try_from(ev: AtspiEvent) -> Result<Self, Self::Error> {
			let Some(member) = ev.member() else { return Err(AtspiError::MemberMatch("Event w/o member".into())); };
			match member.as_str() {
				"Focus" => Ok(FocusEvents::Focus(FocusEvent(ev))),
				_ => Err(AtspiError::MemberMatch("No matching member for Focus".into())),
			}
		}
	}
}

use crate::events::{AddAccessibleEvent, CacheEvents, RemoveAccessibleEvent};
impl TryFrom<Event> for AddAccessibleEvent {
	type Error = AtspiError;
	fn try_from(event: Event) -> Result<Self, Self::Error> {
		if let Event::Cache(CacheEvents::Add(inner_event)) = event {
			Ok(inner_event)
		} else {
			Err(AtspiError::Conversion("Invalid type"))
		}
	}
}
impl TryFrom<Event> for RemoveAccessibleEvent {
	type Error = AtspiError;
	fn try_from(event: Event) -> Result<Self, Self::Error> {
		if let Event::Cache(CacheEvents::Remove(inner_event)) = event {
			Ok(inner_event)
		} else {
			Err(AtspiError::Conversion("Invalid type"))
		}
	}
}
use crate::events::{
	EventListenerDeregisteredEvent, EventListenerEvents, EventListenerRegisteredEvent,
};
impl TryFrom<Event> for EventListenerRegisteredEvent {
	type Error = AtspiError;
	fn try_from(event: Event) -> Result<Self, Self::Error> {
		if let Event::Listener(EventListenerEvents::Registered(inner_event)) = event {
			Ok(inner_event)
		} else {
			Err(AtspiError::Conversion("Invalid type"))
		}
	}
}
impl TryFrom<Event> for EventListenerDeregisteredEvent {
	type Error = AtspiError;
	fn try_from(event: Event) -> Result<Self, Self::Error> {
		if let Event::Listener(EventListenerEvents::Deregistered(inner_event)) = event {
			Ok(inner_event)
		} else {
			Err(AtspiError::Conversion("Invalid type"))
		}
	}
}
use crate::events::AvailableEvent;
impl TryFrom<Event> for AvailableEvent {
	type Error = AtspiError;
	fn try_from(event: Event) -> Result<Self, Self::Error> {
		if let Event::Available(inner_event) = event {
			Ok(inner_event)
		} else {
			Err(AtspiError::Conversion("Invalid type"))
		}
	}
>>>>>>> 5ab21ab2
}<|MERGE_RESOLUTION|>--- conflicted
+++ resolved
@@ -1,535 +1,6 @@
 use crate::AtspiError;
 use crate::Event;
 
-<<<<<<< HEAD
-use crate::AtspiError;
-use crate::Event;
-
-#[allow(clippy::module_name_repetitions)]
-// this is to stop clippy from complaining about the copying of module names in the types; since this is more organizational than logical, we're ok leaving it in
-pub mod object {
-    use crate::{
-        error::AtspiError,
-        events::{AtspiEvent, EventInterfaces, GenericEvent},
-        signify::Signified,
-        Event,
-    };
-    use atspi_macros::TrySignify;
-    use zbus;
-    use zbus::zvariant::OwnedValue;
-
-    #[derive(Clone, Debug)]
-    pub enum ObjectEvents {
-        PropertyChange(PropertyChangeEvent),
-        BoundsChanged(BoundsChangedEvent),
-        LinkSelected(LinkSelectedEvent),
-        StateChanged(StateChangedEvent),
-        ChildrenChanged(ChildrenChangedEvent),
-        VisibleDataChanged(VisibleDataChangedEvent),
-        SelectionChanged(SelectionChangedEvent),
-        ModelChanged(ModelChangedEvent),
-        ActiveDescendantChanged(ActiveDescendantChangedEvent),
-        Announcement(AnnouncementEvent),
-        AttributesChanged(AttributesChangedEvent),
-        RowInserted(RowInsertedEvent),
-        RowReordered(RowReorderedEvent),
-        RowDeleted(RowDeletedEvent),
-        ColumnInserted(ColumnInsertedEvent),
-        ColumnReordered(ColumnReorderedEvent),
-        ColumnDeleted(ColumnDeletedEvent),
-        TextBoundsChanged(TextBoundsChangedEvent),
-        TextSelectionChanged(TextSelectionChangedEvent),
-        TextChanged(TextChangedEvent),
-        TextAttributesChanged(TextAttributesChangedEvent),
-        TextCaretMoved(TextCaretMovedEvent),
-    }
-
-    #[derive(Debug, PartialEq, Eq, Clone, TrySignify)]
-    pub struct PropertyChangeEvent(pub(crate) AtspiEvent);
-
-    #[derive(Debug, PartialEq, Eq, Clone, TrySignify)]
-    pub struct BoundsChangedEvent(pub(crate) AtspiEvent);
-
-    #[derive(Debug, PartialEq, Eq, Clone, TrySignify)]
-    pub struct LinkSelectedEvent(pub(crate) AtspiEvent);
-
-    #[derive(Debug, PartialEq, Eq, Clone, TrySignify)]
-    pub struct StateChangedEvent(pub(crate) AtspiEvent);
-
-    #[derive(Debug, PartialEq, Eq, Clone, TrySignify)]
-    pub struct ChildrenChangedEvent(pub(crate) AtspiEvent);
-
-    #[derive(Debug, PartialEq, Eq, Clone, TrySignify)]
-    pub struct VisibleDataChangedEvent(pub(crate) AtspiEvent);
-
-    #[derive(Debug, PartialEq, Eq, Clone, TrySignify)]
-    pub struct SelectionChangedEvent(pub(crate) AtspiEvent);
-
-    #[derive(Debug, PartialEq, Eq, Clone, TrySignify)]
-    pub struct ModelChangedEvent(pub(crate) AtspiEvent);
-
-    #[derive(Debug, PartialEq, Eq, Clone, TrySignify)]
-    pub struct ActiveDescendantChangedEvent(pub(crate) AtspiEvent);
-
-    #[derive(Debug, PartialEq, Eq, Clone, TrySignify)]
-    pub struct AnnouncementEvent(pub(crate) AtspiEvent);
-
-    #[derive(Debug, PartialEq, Eq, Clone, TrySignify)]
-    pub struct AttributesChangedEvent(pub(crate) AtspiEvent);
-
-    #[derive(Debug, PartialEq, Eq, Clone, TrySignify)]
-    pub struct RowInsertedEvent(pub(crate) AtspiEvent);
-
-    #[derive(Debug, PartialEq, Eq, Clone, TrySignify)]
-    pub struct RowReorderedEvent(pub(crate) AtspiEvent);
-
-    #[derive(Debug, PartialEq, Eq, Clone, TrySignify)]
-    pub struct RowDeletedEvent(pub(crate) AtspiEvent);
-
-    #[derive(Debug, PartialEq, Eq, Clone, TrySignify)]
-    pub struct ColumnInsertedEvent(pub(crate) AtspiEvent);
-
-    #[derive(Debug, PartialEq, Eq, Clone, TrySignify)]
-    pub struct ColumnReorderedEvent(pub(crate) AtspiEvent);
-
-    #[derive(Debug, PartialEq, Eq, Clone, TrySignify)]
-    pub struct ColumnDeletedEvent(pub(crate) AtspiEvent);
-
-    #[derive(Debug, PartialEq, Eq, Clone, TrySignify)]
-    pub struct TextBoundsChangedEvent(pub(crate) AtspiEvent);
-
-    #[derive(Debug, PartialEq, Eq, Clone, TrySignify)]
-    pub struct TextSelectionChangedEvent(pub(crate) AtspiEvent);
-
-    #[derive(Debug, PartialEq, Eq, Clone, TrySignify)]
-    pub struct TextChangedEvent(pub(crate) AtspiEvent);
-
-    #[derive(Debug, PartialEq, Eq, Clone, TrySignify)]
-    pub struct TextAttributesChangedEvent(pub(crate) AtspiEvent);
-
-    #[derive(Debug, PartialEq, Eq, Clone, TrySignify)]
-    pub struct TextCaretMovedEvent(pub(crate) AtspiEvent);
-
-    impl PropertyChangeEvent {
-        #[must_use]
-        pub fn value(&self) -> &zbus::zvariant::Value<'_> {
-            self.0.any_data()
-        }
-    }
-    impl TryFrom<Event> for PropertyChangeEvent {
-        type Error = AtspiError;
-        fn try_from(event: Event) -> Result<Self, Self::Error> {
-            if let Event::Interfaces(EventInterfaces::Object(ObjectEvents::PropertyChange(
-                inner_event,
-            ))) = event
-            {
-                Ok(inner_event)
-            } else {
-                Err(AtspiError::Conversion("Invalid type"))
-            }
-        }
-    }
-
-    impl BoundsChangedEvent {}
-    impl TryFrom<Event> for BoundsChangedEvent {
-        type Error = AtspiError;
-        fn try_from(event: Event) -> Result<Self, Self::Error> {
-            if let Event::Interfaces(EventInterfaces::Object(ObjectEvents::BoundsChanged(
-                inner_event,
-            ))) = event
-            {
-                Ok(inner_event)
-            } else {
-                Err(AtspiError::Conversion("Invalid type"))
-            }
-        }
-    }
-
-    impl LinkSelectedEvent {}
-    impl TryFrom<Event> for LinkSelectedEvent {
-        type Error = AtspiError;
-        fn try_from(event: Event) -> Result<Self, Self::Error> {
-            if let Event::Interfaces(EventInterfaces::Object(ObjectEvents::LinkSelected(
-                inner_event,
-            ))) = event
-            {
-                Ok(inner_event)
-            } else {
-                Err(AtspiError::Conversion("Invalid type"))
-            }
-        }
-    }
-
-    impl StateChangedEvent {
-        #[must_use]
-        pub fn enabled(&self) -> i32 {
-            self.0.detail1()
-        }
-    }
-    impl TryFrom<Event> for StateChangedEvent {
-        type Error = AtspiError;
-        fn try_from(event: Event) -> Result<Self, Self::Error> {
-            if let Event::Interfaces(EventInterfaces::Object(ObjectEvents::StateChanged(
-                inner_event,
-            ))) = event
-            {
-                Ok(inner_event)
-            } else {
-                Err(AtspiError::Conversion("Invalid type"))
-            }
-        }
-    }
-
-    impl ChildrenChangedEvent {
-        #[must_use]
-        pub fn index_in_parent(&self) -> i32 {
-            self.0.detail1()
-        }
-
-        #[must_use]
-        pub fn child(&self) -> &zbus::zvariant::Value<'_> {
-            self.0.any_data()
-        }
-    }
-    impl TryFrom<Event> for ChildrenChangedEvent {
-        type Error = AtspiError;
-        fn try_from(event: Event) -> Result<Self, Self::Error> {
-            if let Event::Interfaces(EventInterfaces::Object(ObjectEvents::ChildrenChanged(
-                inner_event,
-            ))) = event
-            {
-                Ok(inner_event)
-            } else {
-                Err(AtspiError::Conversion("Invalid type"))
-            }
-        }
-    }
-
-    impl VisibleDataChangedEvent {}
-    impl TryFrom<Event> for VisibleDataChangedEvent {
-        type Error = AtspiError;
-        fn try_from(event: Event) -> Result<Self, Self::Error> {
-            if let Event::Interfaces(EventInterfaces::Object(ObjectEvents::VisibleDataChanged(
-                inner_event,
-            ))) = event
-            {
-                Ok(inner_event)
-            } else {
-                Err(AtspiError::Conversion("Invalid type"))
-            }
-        }
-    }
-
-    impl SelectionChangedEvent {}
-    impl TryFrom<Event> for SelectionChangedEvent {
-        type Error = AtspiError;
-        fn try_from(event: Event) -> Result<Self, Self::Error> {
-            if let Event::Interfaces(EventInterfaces::Object(ObjectEvents::SelectionChanged(
-                inner_event,
-            ))) = event
-            {
-                Ok(inner_event)
-            } else {
-                Err(AtspiError::Conversion("Invalid type"))
-            }
-        }
-    }
-
-    impl ModelChangedEvent {}
-    impl TryFrom<Event> for ModelChangedEvent {
-        type Error = AtspiError;
-        fn try_from(event: Event) -> Result<Self, Self::Error> {
-            if let Event::Interfaces(EventInterfaces::Object(ObjectEvents::ModelChanged(
-                inner_event,
-            ))) = event
-            {
-                Ok(inner_event)
-            } else {
-                Err(AtspiError::Conversion("Invalid type"))
-            }
-        }
-    }
-
-    impl ActiveDescendantChangedEvent {
-        #[must_use]
-        pub fn child(&self) -> &zbus::zvariant::Value<'_> {
-            self.0.any_data()
-        }
-    }
-    impl TryFrom<Event> for ActiveDescendantChangedEvent {
-        type Error = AtspiError;
-        fn try_from(event: Event) -> Result<Self, Self::Error> {
-            if let Event::Interfaces(EventInterfaces::Object(
-                ObjectEvents::ActiveDescendantChanged(inner_event),
-            )) = event
-            {
-                Ok(inner_event)
-            } else {
-                Err(AtspiError::Conversion("Invalid type"))
-            }
-        }
-    }
-
-    impl AnnouncementEvent {}
-    impl TryFrom<Event> for AnnouncementEvent {
-        type Error = AtspiError;
-        fn try_from(event: Event) -> Result<Self, Self::Error> {
-            if let Event::Interfaces(EventInterfaces::Object(ObjectEvents::Announcement(
-                inner_event,
-            ))) = event
-            {
-                Ok(inner_event)
-            } else {
-                Err(AtspiError::Conversion("Invalid type"))
-            }
-        }
-    }
-
-    impl AttributesChangedEvent {}
-    impl TryFrom<Event> for AttributesChangedEvent {
-        type Error = AtspiError;
-        fn try_from(event: Event) -> Result<Self, Self::Error> {
-            if let Event::Interfaces(EventInterfaces::Object(ObjectEvents::AttributesChanged(
-                inner_event,
-            ))) = event
-            {
-                Ok(inner_event)
-            } else {
-                Err(AtspiError::Conversion("Invalid type"))
-            }
-        }
-    }
-
-    impl RowInsertedEvent {}
-    impl TryFrom<Event> for RowInsertedEvent {
-        type Error = AtspiError;
-        fn try_from(event: Event) -> Result<Self, Self::Error> {
-            if let Event::Interfaces(EventInterfaces::Object(ObjectEvents::RowInserted(
-                inner_event,
-            ))) = event
-            {
-                Ok(inner_event)
-            } else {
-                Err(AtspiError::Conversion("Invalid type"))
-            }
-        }
-    }
-
-    impl RowReorderedEvent {}
-    impl TryFrom<Event> for RowReorderedEvent {
-        type Error = AtspiError;
-        fn try_from(event: Event) -> Result<Self, Self::Error> {
-            if let Event::Interfaces(EventInterfaces::Object(ObjectEvents::RowReordered(
-                inner_event,
-            ))) = event
-            {
-                Ok(inner_event)
-            } else {
-                Err(AtspiError::Conversion("Invalid type"))
-            }
-        }
-    }
-
-    impl RowDeletedEvent {}
-    impl TryFrom<Event> for RowDeletedEvent {
-        type Error = AtspiError;
-        fn try_from(event: Event) -> Result<Self, Self::Error> {
-            if let Event::Interfaces(EventInterfaces::Object(ObjectEvents::RowDeleted(
-                inner_event,
-            ))) = event
-            {
-                Ok(inner_event)
-            } else {
-                Err(AtspiError::Conversion("Invalid type"))
-            }
-        }
-    }
-
-    impl ColumnInsertedEvent {}
-    impl TryFrom<Event> for ColumnInsertedEvent {
-        type Error = AtspiError;
-        fn try_from(event: Event) -> Result<Self, Self::Error> {
-            if let Event::Interfaces(EventInterfaces::Object(ObjectEvents::ColumnInserted(
-                inner_event,
-            ))) = event
-            {
-                Ok(inner_event)
-            } else {
-                Err(AtspiError::Conversion("Invalid type"))
-            }
-        }
-    }
-
-    impl ColumnReorderedEvent {}
-    impl TryFrom<Event> for ColumnReorderedEvent {
-        type Error = AtspiError;
-        fn try_from(event: Event) -> Result<Self, Self::Error> {
-            if let Event::Interfaces(EventInterfaces::Object(ObjectEvents::ColumnReordered(
-                inner_event,
-            ))) = event
-            {
-                Ok(inner_event)
-            } else {
-                Err(AtspiError::Conversion("Invalid type"))
-            }
-        }
-    }
-
-    impl ColumnDeletedEvent {}
-    impl TryFrom<Event> for ColumnDeletedEvent {
-        type Error = AtspiError;
-        fn try_from(event: Event) -> Result<Self, Self::Error> {
-            if let Event::Interfaces(EventInterfaces::Object(ObjectEvents::ColumnDeleted(
-                inner_event,
-            ))) = event
-            {
-                Ok(inner_event)
-            } else {
-                Err(AtspiError::Conversion("Invalid type"))
-            }
-        }
-    }
-
-    impl TextBoundsChangedEvent {}
-    impl TryFrom<Event> for TextBoundsChangedEvent {
-        type Error = AtspiError;
-        fn try_from(event: Event) -> Result<Self, Self::Error> {
-            if let Event::Interfaces(EventInterfaces::Object(ObjectEvents::TextBoundsChanged(
-                inner_event,
-            ))) = event
-            {
-                Ok(inner_event)
-            } else {
-                Err(AtspiError::Conversion("Invalid type"))
-            }
-        }
-    }
-
-    impl TextSelectionChangedEvent {}
-    impl TryFrom<Event> for TextSelectionChangedEvent {
-        type Error = AtspiError;
-        fn try_from(event: Event) -> Result<Self, Self::Error> {
-            if let Event::Interfaces(EventInterfaces::Object(ObjectEvents::TextSelectionChanged(
-                inner_event,
-            ))) = event
-            {
-                Ok(inner_event)
-            } else {
-                Err(AtspiError::Conversion("Invalid type"))
-            }
-        }
-    }
-
-    impl TextChangedEvent {
-        #[must_use]
-        pub fn start_pos(&self) -> i32 {
-            self.0.detail1()
-        }
-
-        #[must_use]
-        pub fn length(&self) -> i32 {
-            self.0.detail2()
-        }
-
-        #[must_use]
-        pub fn text(&self) -> &zbus::zvariant::Value<'_> {
-            self.0.any_data()
-        }
-    }
-    impl TryFrom<Event> for TextChangedEvent {
-        type Error = AtspiError;
-        fn try_from(event: Event) -> Result<Self, Self::Error> {
-            if let Event::Interfaces(EventInterfaces::Object(ObjectEvents::TextChanged(
-                inner_event,
-            ))) = event
-            {
-                Ok(inner_event)
-            } else {
-                Err(AtspiError::Conversion("Invalid type"))
-            }
-        }
-    }
-
-    impl TextAttributesChangedEvent {}
-    impl TryFrom<Event> for TextAttributesChangedEvent {
-        type Error = AtspiError;
-        fn try_from(event: Event) -> Result<Self, Self::Error> {
-            if let Event::Interfaces(EventInterfaces::Object(
-                ObjectEvents::TextAttributesChanged(inner_event),
-            )) = event
-            {
-                Ok(inner_event)
-            } else {
-                Err(AtspiError::Conversion("Invalid type"))
-            }
-        }
-    }
-
-    impl TextCaretMovedEvent {
-        #[must_use]
-        pub fn position(&self) -> i32 {
-            self.0.detail1()
-        }
-    }
-    impl TryFrom<Event> for TextCaretMovedEvent {
-        type Error = AtspiError;
-        fn try_from(event: Event) -> Result<Self, Self::Error> {
-            if let Event::Interfaces(EventInterfaces::Object(ObjectEvents::TextCaretMoved(
-                inner_event,
-            ))) = event
-            {
-                Ok(inner_event)
-            } else {
-                Err(AtspiError::Conversion("Invalid type"))
-            }
-        }
-    }
-
-    impl TryFrom<AtspiEvent> for ObjectEvents {
-        type Error = AtspiError;
-
-        fn try_from(ev: AtspiEvent) -> Result<Self, Self::Error> {
-            let Some(member) = ev.member() else { return Err(AtspiError::MemberMatch("Event w/o member".into())); };
-            match member.as_str() {
-                "PropertyChange" => Ok(ObjectEvents::PropertyChange(PropertyChangeEvent(ev))),
-                "BoundsChanged" => Ok(ObjectEvents::BoundsChanged(BoundsChangedEvent(ev))),
-                "LinkSelected" => Ok(ObjectEvents::LinkSelected(LinkSelectedEvent(ev))),
-                "StateChanged" => Ok(ObjectEvents::StateChanged(StateChangedEvent(ev))),
-                "ChildrenChanged" => Ok(ObjectEvents::ChildrenChanged(ChildrenChangedEvent(ev))),
-                "VisibleDataChanged" => {
-                    Ok(ObjectEvents::VisibleDataChanged(VisibleDataChangedEvent(ev)))
-                }
-                "SelectionChanged" => Ok(ObjectEvents::SelectionChanged(SelectionChangedEvent(ev))),
-                "ModelChanged" => Ok(ObjectEvents::ModelChanged(ModelChangedEvent(ev))),
-                "ActiveDescendantChanged" => {
-                    Ok(ObjectEvents::ActiveDescendantChanged(ActiveDescendantChangedEvent(ev)))
-                }
-                "Announcement" => Ok(ObjectEvents::Announcement(AnnouncementEvent(ev))),
-                "AttributesChanged" => {
-                    Ok(ObjectEvents::AttributesChanged(AttributesChangedEvent(ev)))
-                }
-                "RowInserted" => Ok(ObjectEvents::RowInserted(RowInsertedEvent(ev))),
-                "RowReordered" => Ok(ObjectEvents::RowReordered(RowReorderedEvent(ev))),
-                "RowDeleted" => Ok(ObjectEvents::RowDeleted(RowDeletedEvent(ev))),
-                "ColumnInserted" => Ok(ObjectEvents::ColumnInserted(ColumnInsertedEvent(ev))),
-                "ColumnReordered" => Ok(ObjectEvents::ColumnReordered(ColumnReorderedEvent(ev))),
-                "ColumnDeleted" => Ok(ObjectEvents::ColumnDeleted(ColumnDeletedEvent(ev))),
-                "TextBoundsChanged" => {
-                    Ok(ObjectEvents::TextBoundsChanged(TextBoundsChangedEvent(ev)))
-                }
-                "TextSelectionChanged" => {
-                    Ok(ObjectEvents::TextSelectionChanged(TextSelectionChangedEvent(ev)))
-                }
-                "TextChanged" => Ok(ObjectEvents::TextChanged(TextChangedEvent(ev))),
-                "TextAttributesChanged" => {
-                    Ok(ObjectEvents::TextAttributesChanged(TextAttributesChangedEvent(ev)))
-                }
-                "TextCaretMoved" => Ok(ObjectEvents::TextCaretMoved(TextCaretMovedEvent(ev))),
-                _ => Err(AtspiError::MemberMatch("No matching member for Object".into())),
-            }
-        }
-    }
-=======
 #[allow(clippy::module_name_repetitions)]
 // this is to stop clippy from complaining about the copying of module names in the types; since this is more organizational than logical, we're ok leaving it in
 pub mod object {
@@ -1054,13 +525,11 @@
 			}
 		}
 	}
->>>>>>> 5ab21ab2
 }
 
 #[allow(clippy::module_name_repetitions)]
 // this is to stop clippy from complaining about the copying of module names in the types; since this is more organizational than logical, we're ok leaving it in
 pub mod window {
-<<<<<<< HEAD
     use crate::{
         error::AtspiError,
         events::{AtspiEvent, EventInterfaces, GenericEvent},
@@ -1450,403 +919,11 @@
             }
         }
     }
-=======
-	use crate::{
-		error::AtspiError,
-		events::{AtspiEvent, EventInterfaces, GenericEvent},
-		signify::Signified,
-		Event,
-	};
-	use atspi_macros::TrySignify;
-	use zbus;
-	use zbus::zvariant::OwnedValue;
-
-	#[derive(Clone, Debug)]
-	pub enum WindowEvents {
-		PropertyChange(PropertyChangeEvent),
-		Minimize(MinimizeEvent),
-		Maximize(MaximizeEvent),
-		Restore(RestoreEvent),
-		Close(CloseEvent),
-		Create(CreateEvent),
-		Reparent(ReparentEvent),
-		DesktopCreate(DesktopCreateEvent),
-		DesktopDestroy(DesktopDestroyEvent),
-		Destroy(DestroyEvent),
-		Activate(ActivateEvent),
-		Deactivate(DeactivateEvent),
-		Raise(RaiseEvent),
-		Lower(LowerEvent),
-		Move(MoveEvent),
-		Resize(ResizeEvent),
-		Shade(ShadeEvent),
-		UUshade(UUshadeEvent),
-		Restyle(RestyleEvent),
-	}
-
-	#[derive(Debug, PartialEq, Eq, Clone, TrySignify)]
-	pub struct PropertyChangeEvent(pub(crate) AtspiEvent);
-
-	#[derive(Debug, PartialEq, Eq, Clone, TrySignify)]
-	pub struct MinimizeEvent(pub(crate) AtspiEvent);
-
-	#[derive(Debug, PartialEq, Eq, Clone, TrySignify)]
-	pub struct MaximizeEvent(pub(crate) AtspiEvent);
-
-	#[derive(Debug, PartialEq, Eq, Clone, TrySignify)]
-	pub struct RestoreEvent(pub(crate) AtspiEvent);
-
-	#[derive(Debug, PartialEq, Eq, Clone, TrySignify)]
-	pub struct CloseEvent(pub(crate) AtspiEvent);
-
-	#[derive(Debug, PartialEq, Eq, Clone, TrySignify)]
-	pub struct CreateEvent(pub(crate) AtspiEvent);
-
-	#[derive(Debug, PartialEq, Eq, Clone, TrySignify)]
-	pub struct ReparentEvent(pub(crate) AtspiEvent);
-
-	#[derive(Debug, PartialEq, Eq, Clone, TrySignify)]
-	pub struct DesktopCreateEvent(pub(crate) AtspiEvent);
-
-	#[derive(Debug, PartialEq, Eq, Clone, TrySignify)]
-	pub struct DesktopDestroyEvent(pub(crate) AtspiEvent);
-
-	#[derive(Debug, PartialEq, Eq, Clone, TrySignify)]
-	pub struct DestroyEvent(pub(crate) AtspiEvent);
-
-	#[derive(Debug, PartialEq, Eq, Clone, TrySignify)]
-	pub struct ActivateEvent(pub(crate) AtspiEvent);
-
-	#[derive(Debug, PartialEq, Eq, Clone, TrySignify)]
-	pub struct DeactivateEvent(pub(crate) AtspiEvent);
-
-	#[derive(Debug, PartialEq, Eq, Clone, TrySignify)]
-	pub struct RaiseEvent(pub(crate) AtspiEvent);
-
-	#[derive(Debug, PartialEq, Eq, Clone, TrySignify)]
-	pub struct LowerEvent(pub(crate) AtspiEvent);
-
-	#[derive(Debug, PartialEq, Eq, Clone, TrySignify)]
-	pub struct MoveEvent(pub(crate) AtspiEvent);
-
-	#[derive(Debug, PartialEq, Eq, Clone, TrySignify)]
-	pub struct ResizeEvent(pub(crate) AtspiEvent);
-
-	#[derive(Debug, PartialEq, Eq, Clone, TrySignify)]
-	pub struct ShadeEvent(pub(crate) AtspiEvent);
-
-	#[derive(Debug, PartialEq, Eq, Clone, TrySignify)]
-	pub struct UUshadeEvent(pub(crate) AtspiEvent);
-
-	#[derive(Debug, PartialEq, Eq, Clone, TrySignify)]
-	pub struct RestyleEvent(pub(crate) AtspiEvent);
-
-	impl PropertyChangeEvent {}
-	impl TryFrom<Event> for PropertyChangeEvent {
-		type Error = AtspiError;
-		fn try_from(event: Event) -> Result<Self, Self::Error> {
-			if let Event::Interfaces(EventInterfaces::Window(WindowEvents::PropertyChange(
-				inner_event,
-			))) = event
-			{
-				Ok(inner_event)
-			} else {
-				Err(AtspiError::Conversion("Invalid type"))
-			}
-		}
-	}
-
-	impl MinimizeEvent {}
-	impl TryFrom<Event> for MinimizeEvent {
-		type Error = AtspiError;
-		fn try_from(event: Event) -> Result<Self, Self::Error> {
-			if let Event::Interfaces(EventInterfaces::Window(WindowEvents::Minimize(inner_event))) =
-				event
-			{
-				Ok(inner_event)
-			} else {
-				Err(AtspiError::Conversion("Invalid type"))
-			}
-		}
-	}
-
-	impl MaximizeEvent {}
-	impl TryFrom<Event> for MaximizeEvent {
-		type Error = AtspiError;
-		fn try_from(event: Event) -> Result<Self, Self::Error> {
-			if let Event::Interfaces(EventInterfaces::Window(WindowEvents::Maximize(inner_event))) =
-				event
-			{
-				Ok(inner_event)
-			} else {
-				Err(AtspiError::Conversion("Invalid type"))
-			}
-		}
-	}
-
-	impl RestoreEvent {}
-	impl TryFrom<Event> for RestoreEvent {
-		type Error = AtspiError;
-		fn try_from(event: Event) -> Result<Self, Self::Error> {
-			if let Event::Interfaces(EventInterfaces::Window(WindowEvents::Restore(inner_event))) =
-				event
-			{
-				Ok(inner_event)
-			} else {
-				Err(AtspiError::Conversion("Invalid type"))
-			}
-		}
-	}
-
-	impl CloseEvent {}
-	impl TryFrom<Event> for CloseEvent {
-		type Error = AtspiError;
-		fn try_from(event: Event) -> Result<Self, Self::Error> {
-			if let Event::Interfaces(EventInterfaces::Window(WindowEvents::Close(inner_event))) =
-				event
-			{
-				Ok(inner_event)
-			} else {
-				Err(AtspiError::Conversion("Invalid type"))
-			}
-		}
-	}
-
-	impl CreateEvent {}
-	impl TryFrom<Event> for CreateEvent {
-		type Error = AtspiError;
-		fn try_from(event: Event) -> Result<Self, Self::Error> {
-			if let Event::Interfaces(EventInterfaces::Window(WindowEvents::Create(inner_event))) =
-				event
-			{
-				Ok(inner_event)
-			} else {
-				Err(AtspiError::Conversion("Invalid type"))
-			}
-		}
-	}
-
-	impl ReparentEvent {}
-	impl TryFrom<Event> for ReparentEvent {
-		type Error = AtspiError;
-		fn try_from(event: Event) -> Result<Self, Self::Error> {
-			if let Event::Interfaces(EventInterfaces::Window(WindowEvents::Reparent(inner_event))) =
-				event
-			{
-				Ok(inner_event)
-			} else {
-				Err(AtspiError::Conversion("Invalid type"))
-			}
-		}
-	}
-
-	impl DesktopCreateEvent {}
-	impl TryFrom<Event> for DesktopCreateEvent {
-		type Error = AtspiError;
-		fn try_from(event: Event) -> Result<Self, Self::Error> {
-			if let Event::Interfaces(EventInterfaces::Window(WindowEvents::DesktopCreate(
-				inner_event,
-			))) = event
-			{
-				Ok(inner_event)
-			} else {
-				Err(AtspiError::Conversion("Invalid type"))
-			}
-		}
-	}
-
-	impl DesktopDestroyEvent {}
-	impl TryFrom<Event> for DesktopDestroyEvent {
-		type Error = AtspiError;
-		fn try_from(event: Event) -> Result<Self, Self::Error> {
-			if let Event::Interfaces(EventInterfaces::Window(WindowEvents::DesktopDestroy(
-				inner_event,
-			))) = event
-			{
-				Ok(inner_event)
-			} else {
-				Err(AtspiError::Conversion("Invalid type"))
-			}
-		}
-	}
-
-	impl DestroyEvent {}
-	impl TryFrom<Event> for DestroyEvent {
-		type Error = AtspiError;
-		fn try_from(event: Event) -> Result<Self, Self::Error> {
-			if let Event::Interfaces(EventInterfaces::Window(WindowEvents::Destroy(inner_event))) =
-				event
-			{
-				Ok(inner_event)
-			} else {
-				Err(AtspiError::Conversion("Invalid type"))
-			}
-		}
-	}
-
-	impl ActivateEvent {}
-	impl TryFrom<Event> for ActivateEvent {
-		type Error = AtspiError;
-		fn try_from(event: Event) -> Result<Self, Self::Error> {
-			if let Event::Interfaces(EventInterfaces::Window(WindowEvents::Activate(inner_event))) =
-				event
-			{
-				Ok(inner_event)
-			} else {
-				Err(AtspiError::Conversion("Invalid type"))
-			}
-		}
-	}
-
-	impl DeactivateEvent {}
-	impl TryFrom<Event> for DeactivateEvent {
-		type Error = AtspiError;
-		fn try_from(event: Event) -> Result<Self, Self::Error> {
-			if let Event::Interfaces(EventInterfaces::Window(WindowEvents::Deactivate(
-				inner_event,
-			))) = event
-			{
-				Ok(inner_event)
-			} else {
-				Err(AtspiError::Conversion("Invalid type"))
-			}
-		}
-	}
-
-	impl RaiseEvent {}
-	impl TryFrom<Event> for RaiseEvent {
-		type Error = AtspiError;
-		fn try_from(event: Event) -> Result<Self, Self::Error> {
-			if let Event::Interfaces(EventInterfaces::Window(WindowEvents::Raise(inner_event))) =
-				event
-			{
-				Ok(inner_event)
-			} else {
-				Err(AtspiError::Conversion("Invalid type"))
-			}
-		}
-	}
-
-	impl LowerEvent {}
-	impl TryFrom<Event> for LowerEvent {
-		type Error = AtspiError;
-		fn try_from(event: Event) -> Result<Self, Self::Error> {
-			if let Event::Interfaces(EventInterfaces::Window(WindowEvents::Lower(inner_event))) =
-				event
-			{
-				Ok(inner_event)
-			} else {
-				Err(AtspiError::Conversion("Invalid type"))
-			}
-		}
-	}
-
-	impl MoveEvent {}
-	impl TryFrom<Event> for MoveEvent {
-		type Error = AtspiError;
-		fn try_from(event: Event) -> Result<Self, Self::Error> {
-			if let Event::Interfaces(EventInterfaces::Window(WindowEvents::Move(inner_event))) =
-				event
-			{
-				Ok(inner_event)
-			} else {
-				Err(AtspiError::Conversion("Invalid type"))
-			}
-		}
-	}
-
-	impl ResizeEvent {}
-	impl TryFrom<Event> for ResizeEvent {
-		type Error = AtspiError;
-		fn try_from(event: Event) -> Result<Self, Self::Error> {
-			if let Event::Interfaces(EventInterfaces::Window(WindowEvents::Resize(inner_event))) =
-				event
-			{
-				Ok(inner_event)
-			} else {
-				Err(AtspiError::Conversion("Invalid type"))
-			}
-		}
-	}
-
-	impl ShadeEvent {}
-	impl TryFrom<Event> for ShadeEvent {
-		type Error = AtspiError;
-		fn try_from(event: Event) -> Result<Self, Self::Error> {
-			if let Event::Interfaces(EventInterfaces::Window(WindowEvents::Shade(inner_event))) =
-				event
-			{
-				Ok(inner_event)
-			} else {
-				Err(AtspiError::Conversion("Invalid type"))
-			}
-		}
-	}
-
-	impl UUshadeEvent {}
-	impl TryFrom<Event> for UUshadeEvent {
-		type Error = AtspiError;
-		fn try_from(event: Event) -> Result<Self, Self::Error> {
-			if let Event::Interfaces(EventInterfaces::Window(WindowEvents::UUshade(inner_event))) =
-				event
-			{
-				Ok(inner_event)
-			} else {
-				Err(AtspiError::Conversion("Invalid type"))
-			}
-		}
-	}
-
-	impl RestyleEvent {}
-	impl TryFrom<Event> for RestyleEvent {
-		type Error = AtspiError;
-		fn try_from(event: Event) -> Result<Self, Self::Error> {
-			if let Event::Interfaces(EventInterfaces::Window(WindowEvents::Restyle(inner_event))) =
-				event
-			{
-				Ok(inner_event)
-			} else {
-				Err(AtspiError::Conversion("Invalid type"))
-			}
-		}
-	}
-
-	impl TryFrom<AtspiEvent> for WindowEvents {
-		type Error = AtspiError;
-
-		fn try_from(ev: AtspiEvent) -> Result<Self, Self::Error> {
-			let Some(member) = ev.member() else { return Err(AtspiError::MemberMatch("Event w/o member".into())); };
-			match member.as_str() {
-				"PropertyChange" => Ok(WindowEvents::PropertyChange(PropertyChangeEvent(ev))),
-				"Minimize" => Ok(WindowEvents::Minimize(MinimizeEvent(ev))),
-				"Maximize" => Ok(WindowEvents::Maximize(MaximizeEvent(ev))),
-				"Restore" => Ok(WindowEvents::Restore(RestoreEvent(ev))),
-				"Close" => Ok(WindowEvents::Close(CloseEvent(ev))),
-				"Create" => Ok(WindowEvents::Create(CreateEvent(ev))),
-				"Reparent" => Ok(WindowEvents::Reparent(ReparentEvent(ev))),
-				"DesktopCreate" => Ok(WindowEvents::DesktopCreate(DesktopCreateEvent(ev))),
-				"DesktopDestroy" => Ok(WindowEvents::DesktopDestroy(DesktopDestroyEvent(ev))),
-				"Destroy" => Ok(WindowEvents::Destroy(DestroyEvent(ev))),
-				"Activate" => Ok(WindowEvents::Activate(ActivateEvent(ev))),
-				"Deactivate" => Ok(WindowEvents::Deactivate(DeactivateEvent(ev))),
-				"Raise" => Ok(WindowEvents::Raise(RaiseEvent(ev))),
-				"Lower" => Ok(WindowEvents::Lower(LowerEvent(ev))),
-				"Move" => Ok(WindowEvents::Move(MoveEvent(ev))),
-				"Resize" => Ok(WindowEvents::Resize(ResizeEvent(ev))),
-				"Shade" => Ok(WindowEvents::Shade(ShadeEvent(ev))),
-				"uUshade" => Ok(WindowEvents::UUshade(UUshadeEvent(ev))),
-				"Restyle" => Ok(WindowEvents::Restyle(RestyleEvent(ev))),
-				_ => Err(AtspiError::MemberMatch("No matching member for Window".into())),
-			}
-		}
-	}
->>>>>>> 5ab21ab2
 }
 
 #[allow(clippy::module_name_repetitions)]
 // this is to stop clippy from complaining about the copying of module names in the types; since this is more organizational than logical, we're ok leaving it in
 pub mod mouse {
-<<<<<<< HEAD
     use crate::{
         error::AtspiError,
         events::{AtspiEvent, EventInterfaces, GenericEvent},
@@ -1956,123 +1033,11 @@
             }
         }
     }
-=======
-	use crate::{
-		error::AtspiError,
-		events::{AtspiEvent, EventInterfaces, GenericEvent},
-		signify::Signified,
-		Event,
-	};
-	use atspi_macros::TrySignify;
-	use zbus;
-	use zbus::zvariant::OwnedValue;
-
-	#[derive(Clone, Debug)]
-	pub enum MouseEvents {
-		Abs(AbsEvent),
-		Rel(RelEvent),
-		Button(ButtonEvent),
-	}
-
-	#[derive(Debug, PartialEq, Eq, Clone, TrySignify)]
-	pub struct AbsEvent(pub(crate) AtspiEvent);
-
-	#[derive(Debug, PartialEq, Eq, Clone, TrySignify)]
-	pub struct RelEvent(pub(crate) AtspiEvent);
-
-	#[derive(Debug, PartialEq, Eq, Clone, TrySignify)]
-	pub struct ButtonEvent(pub(crate) AtspiEvent);
-
-	impl AbsEvent {
-		#[must_use]
-		pub fn x(&self) -> i32 {
-			self.0.detail1()
-		}
-
-		#[must_use]
-		pub fn y(&self) -> i32 {
-			self.0.detail2()
-		}
-	}
-	impl TryFrom<Event> for AbsEvent {
-		type Error = AtspiError;
-		fn try_from(event: Event) -> Result<Self, Self::Error> {
-			if let Event::Interfaces(EventInterfaces::Mouse(MouseEvents::Abs(inner_event))) = event
-			{
-				Ok(inner_event)
-			} else {
-				Err(AtspiError::Conversion("Invalid type"))
-			}
-		}
-	}
-
-	impl RelEvent {
-		#[must_use]
-		pub fn x(&self) -> i32 {
-			self.0.detail1()
-		}
-
-		#[must_use]
-		pub fn y(&self) -> i32 {
-			self.0.detail2()
-		}
-	}
-	impl TryFrom<Event> for RelEvent {
-		type Error = AtspiError;
-		fn try_from(event: Event) -> Result<Self, Self::Error> {
-			if let Event::Interfaces(EventInterfaces::Mouse(MouseEvents::Rel(inner_event))) = event
-			{
-				Ok(inner_event)
-			} else {
-				Err(AtspiError::Conversion("Invalid type"))
-			}
-		}
-	}
-
-	impl ButtonEvent {
-		#[must_use]
-		pub fn mouse_x(&self) -> i32 {
-			self.0.detail1()
-		}
-
-		#[must_use]
-		pub fn mouse_y(&self) -> i32 {
-			self.0.detail2()
-		}
-	}
-	impl TryFrom<Event> for ButtonEvent {
-		type Error = AtspiError;
-		fn try_from(event: Event) -> Result<Self, Self::Error> {
-			if let Event::Interfaces(EventInterfaces::Mouse(MouseEvents::Button(inner_event))) =
-				event
-			{
-				Ok(inner_event)
-			} else {
-				Err(AtspiError::Conversion("Invalid type"))
-			}
-		}
-	}
-
-	impl TryFrom<AtspiEvent> for MouseEvents {
-		type Error = AtspiError;
-
-		fn try_from(ev: AtspiEvent) -> Result<Self, Self::Error> {
-			let Some(member) = ev.member() else { return Err(AtspiError::MemberMatch("Event w/o member".into())); };
-			match member.as_str() {
-				"Abs" => Ok(MouseEvents::Abs(AbsEvent(ev))),
-				"Rel" => Ok(MouseEvents::Rel(RelEvent(ev))),
-				"Button" => Ok(MouseEvents::Button(ButtonEvent(ev))),
-				_ => Err(AtspiError::MemberMatch("No matching member for Mouse".into())),
-			}
-		}
-	}
->>>>>>> 5ab21ab2
 }
 
 #[allow(clippy::module_name_repetitions)]
 // this is to stop clippy from complaining about the copying of module names in the types; since this is more organizational than logical, we're ok leaving it in
 pub mod keyboard {
-<<<<<<< HEAD
     use crate::{
         error::AtspiError,
         events::{AtspiEvent, EventInterfaces, GenericEvent},
@@ -2127,68 +1092,11 @@
             }
         }
     }
-=======
-	use crate::{
-		error::AtspiError,
-		events::{AtspiEvent, EventInterfaces, GenericEvent},
-		signify::Signified,
-		Event,
-	};
-	use atspi_macros::TrySignify;
-	use zbus;
-	use zbus::zvariant::OwnedValue;
-
-	#[derive(Clone, Debug)]
-	pub enum KeyboardEvents {
-		Modifiers(ModifiersEvent),
-	}
-
-	#[derive(Debug, PartialEq, Eq, Clone, TrySignify)]
-	pub struct ModifiersEvent(pub(crate) AtspiEvent);
-
-	impl ModifiersEvent {
-		#[must_use]
-		pub fn previous_modifiers(&self) -> i32 {
-			self.0.detail1()
-		}
-
-		#[must_use]
-		pub fn current_modifiers(&self) -> i32 {
-			self.0.detail2()
-		}
-	}
-	impl TryFrom<Event> for ModifiersEvent {
-		type Error = AtspiError;
-		fn try_from(event: Event) -> Result<Self, Self::Error> {
-			if let Event::Interfaces(EventInterfaces::Keyboard(KeyboardEvents::Modifiers(
-				inner_event,
-			))) = event
-			{
-				Ok(inner_event)
-			} else {
-				Err(AtspiError::Conversion("Invalid type"))
-			}
-		}
-	}
-
-	impl TryFrom<AtspiEvent> for KeyboardEvents {
-		type Error = AtspiError;
-
-		fn try_from(ev: AtspiEvent) -> Result<Self, Self::Error> {
-			let Some(member) = ev.member() else { return Err(AtspiError::MemberMatch("Event w/o member".into())); };
-			match member.as_str() {
-				"Modifiers" => Ok(KeyboardEvents::Modifiers(ModifiersEvent(ev))),
-				_ => Err(AtspiError::MemberMatch("No matching member for Keyboard".into())),
-			}
-		}
-	}
->>>>>>> 5ab21ab2
 }
 
 #[allow(clippy::module_name_repetitions)]
 // this is to stop clippy from complaining about the copying of module names in the types; since this is more organizational than logical, we're ok leaving it in
 pub mod terminal {
-<<<<<<< HEAD
     use crate::{
         error::AtspiError,
         events::{AtspiEvent, EventInterfaces, GenericEvent},
@@ -2321,146 +1229,11 @@
             }
         }
     }
-=======
-	use crate::{
-		error::AtspiError,
-		events::{AtspiEvent, EventInterfaces, GenericEvent},
-		signify::Signified,
-		Event,
-	};
-	use atspi_macros::TrySignify;
-	use zbus;
-	use zbus::zvariant::OwnedValue;
-
-	#[derive(Clone, Debug)]
-	pub enum TerminalEvents {
-		LineChanged(LineChangedEvent),
-		ColumnCountChanged(ColumnCountChangedEvent),
-		LineCountChanged(LineCountChangedEvent),
-		ApplicationChanged(ApplicationChangedEvent),
-		CharWidthChanged(CharWidthChangedEvent),
-	}
-
-	#[derive(Debug, PartialEq, Eq, Clone, TrySignify)]
-	pub struct LineChangedEvent(pub(crate) AtspiEvent);
-
-	#[derive(Debug, PartialEq, Eq, Clone, TrySignify)]
-	pub struct ColumnCountChangedEvent(pub(crate) AtspiEvent);
-
-	#[derive(Debug, PartialEq, Eq, Clone, TrySignify)]
-	pub struct LineCountChangedEvent(pub(crate) AtspiEvent);
-
-	#[derive(Debug, PartialEq, Eq, Clone, TrySignify)]
-	pub struct ApplicationChangedEvent(pub(crate) AtspiEvent);
-
-	#[derive(Debug, PartialEq, Eq, Clone, TrySignify)]
-	pub struct CharWidthChangedEvent(pub(crate) AtspiEvent);
-
-	impl LineChangedEvent {}
-	impl TryFrom<Event> for LineChangedEvent {
-		type Error = AtspiError;
-		fn try_from(event: Event) -> Result<Self, Self::Error> {
-			if let Event::Interfaces(EventInterfaces::Terminal(TerminalEvents::LineChanged(
-				inner_event,
-			))) = event
-			{
-				Ok(inner_event)
-			} else {
-				Err(AtspiError::Conversion("Invalid type"))
-			}
-		}
-	}
-
-	impl ColumnCountChangedEvent {}
-	impl TryFrom<Event> for ColumnCountChangedEvent {
-		type Error = AtspiError;
-		fn try_from(event: Event) -> Result<Self, Self::Error> {
-			if let Event::Interfaces(EventInterfaces::Terminal(
-				TerminalEvents::ColumnCountChanged(inner_event),
-			)) = event
-			{
-				Ok(inner_event)
-			} else {
-				Err(AtspiError::Conversion("Invalid type"))
-			}
-		}
-	}
-
-	impl LineCountChangedEvent {}
-	impl TryFrom<Event> for LineCountChangedEvent {
-		type Error = AtspiError;
-		fn try_from(event: Event) -> Result<Self, Self::Error> {
-			if let Event::Interfaces(EventInterfaces::Terminal(TerminalEvents::LineCountChanged(
-				inner_event,
-			))) = event
-			{
-				Ok(inner_event)
-			} else {
-				Err(AtspiError::Conversion("Invalid type"))
-			}
-		}
-	}
-
-	impl ApplicationChangedEvent {}
-	impl TryFrom<Event> for ApplicationChangedEvent {
-		type Error = AtspiError;
-		fn try_from(event: Event) -> Result<Self, Self::Error> {
-			if let Event::Interfaces(EventInterfaces::Terminal(
-				TerminalEvents::ApplicationChanged(inner_event),
-			)) = event
-			{
-				Ok(inner_event)
-			} else {
-				Err(AtspiError::Conversion("Invalid type"))
-			}
-		}
-	}
-
-	impl CharWidthChangedEvent {}
-	impl TryFrom<Event> for CharWidthChangedEvent {
-		type Error = AtspiError;
-		fn try_from(event: Event) -> Result<Self, Self::Error> {
-			if let Event::Interfaces(EventInterfaces::Terminal(TerminalEvents::CharWidthChanged(
-				inner_event,
-			))) = event
-			{
-				Ok(inner_event)
-			} else {
-				Err(AtspiError::Conversion("Invalid type"))
-			}
-		}
-	}
-
-	impl TryFrom<AtspiEvent> for TerminalEvents {
-		type Error = AtspiError;
-
-		fn try_from(ev: AtspiEvent) -> Result<Self, Self::Error> {
-			let Some(member) = ev.member() else { return Err(AtspiError::MemberMatch("Event w/o member".into())); };
-			match member.as_str() {
-				"LineChanged" => Ok(TerminalEvents::LineChanged(LineChangedEvent(ev))),
-				"ColumncountChanged" => {
-					Ok(TerminalEvents::ColumnCountChanged(ColumnCountChangedEvent(ev)))
-				}
-				"LinecountChanged" => {
-					Ok(TerminalEvents::LineCountChanged(LineCountChangedEvent(ev)))
-				}
-				"ApplicationChanged" => {
-					Ok(TerminalEvents::ApplicationChanged(ApplicationChangedEvent(ev)))
-				}
-				"CharwidthChanged" => {
-					Ok(TerminalEvents::CharWidthChanged(CharWidthChangedEvent(ev)))
-				}
-				_ => Err(AtspiError::MemberMatch("No matching member for Terminal".into())),
-			}
-		}
-	}
->>>>>>> 5ab21ab2
 }
 
 #[allow(clippy::module_name_repetitions)]
 // this is to stop clippy from complaining about the copying of module names in the types; since this is more organizational than logical, we're ok leaving it in
 pub mod document {
-<<<<<<< HEAD
     use crate::{
         error::AtspiError,
         events::{AtspiEvent, EventInterfaces, GenericEvent},
@@ -2607,160 +1380,11 @@
             }
         }
     }
-=======
-	use crate::{
-		error::AtspiError,
-		events::{AtspiEvent, EventInterfaces, GenericEvent},
-		signify::Signified,
-		Event,
-	};
-	use atspi_macros::TrySignify;
-	use zbus;
-	use zbus::zvariant::OwnedValue;
-
-	#[derive(Clone, Debug)]
-	pub enum DocumentEvents {
-		LoadComplete(LoadCompleteEvent),
-		Reload(ReloadEvent),
-		LoadStopped(LoadStoppedEvent),
-		ContentChanged(ContentChangedEvent),
-		AttributesChanged(AttributesChangedEvent),
-		PageChanged(PageChangedEvent),
-	}
-
-	#[derive(Debug, PartialEq, Eq, Clone, TrySignify)]
-	pub struct LoadCompleteEvent(pub(crate) AtspiEvent);
-
-	#[derive(Debug, PartialEq, Eq, Clone, TrySignify)]
-	pub struct ReloadEvent(pub(crate) AtspiEvent);
-
-	#[derive(Debug, PartialEq, Eq, Clone, TrySignify)]
-	pub struct LoadStoppedEvent(pub(crate) AtspiEvent);
-
-	#[derive(Debug, PartialEq, Eq, Clone, TrySignify)]
-	pub struct ContentChangedEvent(pub(crate) AtspiEvent);
-
-	#[derive(Debug, PartialEq, Eq, Clone, TrySignify)]
-	pub struct AttributesChangedEvent(pub(crate) AtspiEvent);
-
-	#[derive(Debug, PartialEq, Eq, Clone, TrySignify)]
-	pub struct PageChangedEvent(pub(crate) AtspiEvent);
-
-	impl LoadCompleteEvent {}
-	impl TryFrom<Event> for LoadCompleteEvent {
-		type Error = AtspiError;
-		fn try_from(event: Event) -> Result<Self, Self::Error> {
-			if let Event::Interfaces(EventInterfaces::Document(DocumentEvents::LoadComplete(
-				inner_event,
-			))) = event
-			{
-				Ok(inner_event)
-			} else {
-				Err(AtspiError::Conversion("Invalid type"))
-			}
-		}
-	}
-
-	impl ReloadEvent {}
-	impl TryFrom<Event> for ReloadEvent {
-		type Error = AtspiError;
-		fn try_from(event: Event) -> Result<Self, Self::Error> {
-			if let Event::Interfaces(EventInterfaces::Document(DocumentEvents::Reload(
-				inner_event,
-			))) = event
-			{
-				Ok(inner_event)
-			} else {
-				Err(AtspiError::Conversion("Invalid type"))
-			}
-		}
-	}
-
-	impl LoadStoppedEvent {}
-	impl TryFrom<Event> for LoadStoppedEvent {
-		type Error = AtspiError;
-		fn try_from(event: Event) -> Result<Self, Self::Error> {
-			if let Event::Interfaces(EventInterfaces::Document(DocumentEvents::LoadStopped(
-				inner_event,
-			))) = event
-			{
-				Ok(inner_event)
-			} else {
-				Err(AtspiError::Conversion("Invalid type"))
-			}
-		}
-	}
-
-	impl ContentChangedEvent {}
-	impl TryFrom<Event> for ContentChangedEvent {
-		type Error = AtspiError;
-		fn try_from(event: Event) -> Result<Self, Self::Error> {
-			if let Event::Interfaces(EventInterfaces::Document(DocumentEvents::ContentChanged(
-				inner_event,
-			))) = event
-			{
-				Ok(inner_event)
-			} else {
-				Err(AtspiError::Conversion("Invalid type"))
-			}
-		}
-	}
-
-	impl AttributesChangedEvent {}
-	impl TryFrom<Event> for AttributesChangedEvent {
-		type Error = AtspiError;
-		fn try_from(event: Event) -> Result<Self, Self::Error> {
-			if let Event::Interfaces(EventInterfaces::Document(
-				DocumentEvents::AttributesChanged(inner_event),
-			)) = event
-			{
-				Ok(inner_event)
-			} else {
-				Err(AtspiError::Conversion("Invalid type"))
-			}
-		}
-	}
-
-	impl PageChangedEvent {}
-	impl TryFrom<Event> for PageChangedEvent {
-		type Error = AtspiError;
-		fn try_from(event: Event) -> Result<Self, Self::Error> {
-			if let Event::Interfaces(EventInterfaces::Document(DocumentEvents::PageChanged(
-				inner_event,
-			))) = event
-			{
-				Ok(inner_event)
-			} else {
-				Err(AtspiError::Conversion("Invalid type"))
-			}
-		}
-	}
-
-	impl TryFrom<AtspiEvent> for DocumentEvents {
-		type Error = AtspiError;
-
-		fn try_from(ev: AtspiEvent) -> Result<Self, Self::Error> {
-			let Some(member) = ev.member() else { return Err(AtspiError::MemberMatch("Event w/o member".into())); };
-			match member.as_str() {
-				"LoadComplete" => Ok(DocumentEvents::LoadComplete(LoadCompleteEvent(ev))),
-				"Reload" => Ok(DocumentEvents::Reload(ReloadEvent(ev))),
-				"LoadStopped" => Ok(DocumentEvents::LoadStopped(LoadStoppedEvent(ev))),
-				"ContentChanged" => Ok(DocumentEvents::ContentChanged(ContentChangedEvent(ev))),
-				"AttributesChanged" => {
-					Ok(DocumentEvents::AttributesChanged(AttributesChangedEvent(ev)))
-				}
-				"PageChanged" => Ok(DocumentEvents::PageChanged(PageChangedEvent(ev))),
-				_ => Err(AtspiError::MemberMatch("No matching member for Document".into())),
-			}
-		}
-	}
->>>>>>> 5ab21ab2
 }
 
 #[allow(clippy::module_name_repetitions)]
 // this is to stop clippy from complaining about the copying of module names in the types; since this is more organizational than logical, we're ok leaving it in
 pub mod focus {
-<<<<<<< HEAD
     use crate::{
         error::AtspiError,
         events::{AtspiEvent, EventInterfaces, GenericEvent},
@@ -2860,105 +1484,4 @@
             Err(AtspiError::Conversion("Invalid type"))
         }
     }
-=======
-	use crate::{
-		error::AtspiError,
-		events::{AtspiEvent, EventInterfaces, GenericEvent},
-		signify::Signified,
-		Event,
-	};
-	use atspi_macros::TrySignify;
-	use zbus;
-	use zbus::zvariant::OwnedValue;
-
-	#[derive(Clone, Debug)]
-	pub enum FocusEvents {
-		Focus(FocusEvent),
-	}
-
-	#[derive(Debug, PartialEq, Eq, Clone, TrySignify)]
-	pub struct FocusEvent(pub(crate) AtspiEvent);
-
-	impl FocusEvent {}
-	impl TryFrom<Event> for FocusEvent {
-		type Error = AtspiError;
-		fn try_from(event: Event) -> Result<Self, Self::Error> {
-			if let Event::Interfaces(EventInterfaces::Focus(FocusEvents::Focus(inner_event))) =
-				event
-			{
-				Ok(inner_event)
-			} else {
-				Err(AtspiError::Conversion("Invalid type"))
-			}
-		}
-	}
-
-	impl TryFrom<AtspiEvent> for FocusEvents {
-		type Error = AtspiError;
-
-		fn try_from(ev: AtspiEvent) -> Result<Self, Self::Error> {
-			let Some(member) = ev.member() else { return Err(AtspiError::MemberMatch("Event w/o member".into())); };
-			match member.as_str() {
-				"Focus" => Ok(FocusEvents::Focus(FocusEvent(ev))),
-				_ => Err(AtspiError::MemberMatch("No matching member for Focus".into())),
-			}
-		}
-	}
-}
-
-use crate::events::{AddAccessibleEvent, CacheEvents, RemoveAccessibleEvent};
-impl TryFrom<Event> for AddAccessibleEvent {
-	type Error = AtspiError;
-	fn try_from(event: Event) -> Result<Self, Self::Error> {
-		if let Event::Cache(CacheEvents::Add(inner_event)) = event {
-			Ok(inner_event)
-		} else {
-			Err(AtspiError::Conversion("Invalid type"))
-		}
-	}
-}
-impl TryFrom<Event> for RemoveAccessibleEvent {
-	type Error = AtspiError;
-	fn try_from(event: Event) -> Result<Self, Self::Error> {
-		if let Event::Cache(CacheEvents::Remove(inner_event)) = event {
-			Ok(inner_event)
-		} else {
-			Err(AtspiError::Conversion("Invalid type"))
-		}
-	}
-}
-use crate::events::{
-	EventListenerDeregisteredEvent, EventListenerEvents, EventListenerRegisteredEvent,
-};
-impl TryFrom<Event> for EventListenerRegisteredEvent {
-	type Error = AtspiError;
-	fn try_from(event: Event) -> Result<Self, Self::Error> {
-		if let Event::Listener(EventListenerEvents::Registered(inner_event)) = event {
-			Ok(inner_event)
-		} else {
-			Err(AtspiError::Conversion("Invalid type"))
-		}
-	}
-}
-impl TryFrom<Event> for EventListenerDeregisteredEvent {
-	type Error = AtspiError;
-	fn try_from(event: Event) -> Result<Self, Self::Error> {
-		if let Event::Listener(EventListenerEvents::Deregistered(inner_event)) = event {
-			Ok(inner_event)
-		} else {
-			Err(AtspiError::Conversion("Invalid type"))
-		}
-	}
-}
-use crate::events::AvailableEvent;
-impl TryFrom<Event> for AvailableEvent {
-	type Error = AtspiError;
-	fn try_from(event: Event) -> Result<Self, Self::Error> {
-		if let Event::Available(inner_event) = event {
-			Ok(inner_event)
-		} else {
-			Err(AtspiError::Conversion("Invalid type"))
-		}
-	}
->>>>>>> 5ab21ab2
 }