<<<<<<< HEAD
=======
//! ## Signified signal types
//!
//! The generic `AtspiEvent` has a specific meaning depending on its origin.
//! This module offers the signified types and their conversions from a generic `AtpiEvent`.
//!
//! The `TrySignify` macro implements a `TryFrom<Event>` on a per-name and member basis
//!
#[allow(clippy::module_name_repetitions)]
// this is to stop clippy from complaining about the copying of module names in the types; since this is more organizational than logical, we're ok leaving it in
pub mod object {
    use crate::{
        error::AtspiError,
        events::{AtspiEvent, GenericEvent},
        signify::Signified,
    };
    use atspi_macros::TrySignify;
    use zbus;
    use zbus::zvariant::OwnedValue;

    #[derive(Clone, Debug)]
    pub enum ObjectEvents {
        PropertyChange(PropertyChangeEvent),
        BoundsChanged(BoundsChangedEvent),
        LinkSelected(LinkSelectedEvent),
        StateChanged(StateChangedEvent),
        ChildrenChanged(ChildrenChangedEvent),
        VisibleDataChanged(VisibleDataChangedEvent),
        SelectionChanged(SelectionChangedEvent),
        ModelChanged(ModelChangedEvent),
        ActiveDescendantChanged(ActiveDescendantChangedEvent),
        Announcement(AnnouncementEvent),
        AttributesChanged(AttributesChangedEvent),
        RowInserted(RowInsertedEvent),
        RowReordered(RowReorderedEvent),
        RowDeleted(RowDeletedEvent),
        ColumnInserted(ColumnInsertedEvent),
        ColumnReordered(ColumnReorderedEvent),
        ColumnDeleted(ColumnDeletedEvent),
        TextBoundsChanged(TextBoundsChangedEvent),
        TextSelectionChanged(TextSelectionChangedEvent),
        TextChanged(TextChangedEvent),
        TextAttributesChanged(TextAttributesChangedEvent),
        TextCaretMoved(TextCaretMovedEvent),
    }

    #[derive(Debug, PartialEq, Eq, Clone, TrySignify)]
    pub struct PropertyChangeEvent(pub(crate) AtspiEvent);

    #[derive(Debug, PartialEq, Eq, Clone, TrySignify)]
    pub struct BoundsChangedEvent(pub(crate) AtspiEvent);

    #[derive(Debug, PartialEq, Eq, Clone, TrySignify)]
    pub struct LinkSelectedEvent(pub(crate) AtspiEvent);

    #[derive(Debug, PartialEq, Eq, Clone, TrySignify)]
    pub struct StateChangedEvent(pub(crate) AtspiEvent);

    #[derive(Debug, PartialEq, Eq, Clone, TrySignify)]
    pub struct ChildrenChangedEvent(pub(crate) AtspiEvent);

    #[derive(Debug, PartialEq, Eq, Clone, TrySignify)]
    pub struct VisibleDataChangedEvent(pub(crate) AtspiEvent);

    #[derive(Debug, PartialEq, Eq, Clone, TrySignify)]
    pub struct SelectionChangedEvent(pub(crate) AtspiEvent);

    #[derive(Debug, PartialEq, Eq, Clone, TrySignify)]
    pub struct ModelChangedEvent(pub(crate) AtspiEvent);

    #[derive(Debug, PartialEq, Eq, Clone, TrySignify)]
    pub struct ActiveDescendantChangedEvent(pub(crate) AtspiEvent);

    #[derive(Debug, PartialEq, Eq, Clone, TrySignify)]
    pub struct AnnouncementEvent(pub(crate) AtspiEvent);

    #[derive(Debug, PartialEq, Eq, Clone, TrySignify)]
    pub struct AttributesChangedEvent(pub(crate) AtspiEvent);

    #[derive(Debug, PartialEq, Eq, Clone, TrySignify)]
    pub struct RowInsertedEvent(pub(crate) AtspiEvent);

    #[derive(Debug, PartialEq, Eq, Clone, TrySignify)]
    pub struct RowReorderedEvent(pub(crate) AtspiEvent);

    #[derive(Debug, PartialEq, Eq, Clone, TrySignify)]
    pub struct RowDeletedEvent(pub(crate) AtspiEvent);

    #[derive(Debug, PartialEq, Eq, Clone, TrySignify)]
    pub struct ColumnInsertedEvent(pub(crate) AtspiEvent);

    #[derive(Debug, PartialEq, Eq, Clone, TrySignify)]
    pub struct ColumnReorderedEvent(pub(crate) AtspiEvent);

    #[derive(Debug, PartialEq, Eq, Clone, TrySignify)]
    pub struct ColumnDeletedEvent(pub(crate) AtspiEvent);

    #[derive(Debug, PartialEq, Eq, Clone, TrySignify)]
    pub struct TextBoundsChangedEvent(pub(crate) AtspiEvent);

    #[derive(Debug, PartialEq, Eq, Clone, TrySignify)]
    pub struct TextSelectionChangedEvent(pub(crate) AtspiEvent);

    #[derive(Debug, PartialEq, Eq, Clone, TrySignify)]
    pub struct TextChangedEvent(pub(crate) AtspiEvent);
>>>>>>> 5dfc3527

  use crate::AtspiError;
  use crate::events::*;
  use crate::Event;
	
pub mod object {
	use atspi_macros::TrySignify;
	use crate::{
		Event,
		error::AtspiError,
		events::{AtspiEvent, GenericEvent, EventInterfaces},
		signify::Signified,
	};
	use zbus;
	use zbus::zvariant::OwnedValue;
	
	#[derive(Clone, Debug)]
	pub enum ObjectEvents {
		PropertyChange(PropertyChangeEvent),
		BoundsChanged(BoundsChangedEvent),
		LinkSelected(LinkSelectedEvent),
		StateChanged(StateChangedEvent),
		ChildrenChanged(ChildrenChangedEvent),
		VisibleDataChanged(VisibleDataChangedEvent),
		SelectionChanged(SelectionChangedEvent),
		ModelChanged(ModelChangedEvent),
		ActiveDescendantChanged(ActiveDescendantChangedEvent),
		Announcement(AnnouncementEvent),
		AttributesChanged(AttributesChangedEvent),
		RowInserted(RowInsertedEvent),
		RowReordered(RowReorderedEvent),
		RowDeleted(RowDeletedEvent),
		ColumnInserted(ColumnInsertedEvent),
		ColumnReordered(ColumnReorderedEvent),
		ColumnDeleted(ColumnDeletedEvent),
		TextBoundsChanged(TextBoundsChangedEvent),
		TextSelectionChanged(TextSelectionChangedEvent),
		TextChanged(TextChangedEvent),
		TextAttributesChanged(TextAttributesChangedEvent),
		TextCaretMoved(TextCaretMovedEvent),
	}
	
	
	#[derive(Debug, PartialEq, Eq, Clone, TrySignify)]
	pub struct PropertyChangeEvent(pub(crate) AtspiEvent);
	

	#[derive(Debug, PartialEq, Eq, Clone, TrySignify)]
	pub struct BoundsChangedEvent(pub(crate) AtspiEvent);
	

	#[derive(Debug, PartialEq, Eq, Clone, TrySignify)]
	pub struct LinkSelectedEvent(pub(crate) AtspiEvent);
	

	#[derive(Debug, PartialEq, Eq, Clone, TrySignify)]
	pub struct StateChangedEvent(pub(crate) AtspiEvent);
	

	#[derive(Debug, PartialEq, Eq, Clone, TrySignify)]
	pub struct ChildrenChangedEvent(pub(crate) AtspiEvent);
	

	#[derive(Debug, PartialEq, Eq, Clone, TrySignify)]
	pub struct VisibleDataChangedEvent(pub(crate) AtspiEvent);
	

	#[derive(Debug, PartialEq, Eq, Clone, TrySignify)]
	pub struct SelectionChangedEvent(pub(crate) AtspiEvent);
	

	#[derive(Debug, PartialEq, Eq, Clone, TrySignify)]
	pub struct ModelChangedEvent(pub(crate) AtspiEvent);
	

	#[derive(Debug, PartialEq, Eq, Clone, TrySignify)]
	pub struct ActiveDescendantChangedEvent(pub(crate) AtspiEvent);
	

	#[derive(Debug, PartialEq, Eq, Clone, TrySignify)]
	pub struct AnnouncementEvent(pub(crate) AtspiEvent);
	

	#[derive(Debug, PartialEq, Eq, Clone, TrySignify)]
	pub struct AttributesChangedEvent(pub(crate) AtspiEvent);
	

	#[derive(Debug, PartialEq, Eq, Clone, TrySignify)]
	pub struct RowInsertedEvent(pub(crate) AtspiEvent);
	

	#[derive(Debug, PartialEq, Eq, Clone, TrySignify)]
	pub struct RowReorderedEvent(pub(crate) AtspiEvent);
	

	#[derive(Debug, PartialEq, Eq, Clone, TrySignify)]
	pub struct RowDeletedEvent(pub(crate) AtspiEvent);
	

	#[derive(Debug, PartialEq, Eq, Clone, TrySignify)]
	pub struct ColumnInsertedEvent(pub(crate) AtspiEvent);
	

	#[derive(Debug, PartialEq, Eq, Clone, TrySignify)]
	pub struct ColumnReorderedEvent(pub(crate) AtspiEvent);
	

	#[derive(Debug, PartialEq, Eq, Clone, TrySignify)]
	pub struct ColumnDeletedEvent(pub(crate) AtspiEvent);
	

	#[derive(Debug, PartialEq, Eq, Clone, TrySignify)]
	pub struct TextBoundsChangedEvent(pub(crate) AtspiEvent);
	

	#[derive(Debug, PartialEq, Eq, Clone, TrySignify)]
	pub struct TextSelectionChangedEvent(pub(crate) AtspiEvent);
	

	#[derive(Debug, PartialEq, Eq, Clone, TrySignify)]
	pub struct TextChangedEvent(pub(crate) AtspiEvent);
	

	#[derive(Debug, PartialEq, Eq, Clone, TrySignify)]
	pub struct TextAttributesChangedEvent(pub(crate) AtspiEvent);
	

	#[derive(Debug, PartialEq, Eq, Clone, TrySignify)]
	pub struct TextCaretMovedEvent(pub(crate) AtspiEvent);
	
	
	impl PropertyChangeEvent {
		
		#[must_use]
		pub fn value(&self) -> &zbus::zvariant::Value<'_> {
			self.0.any_data()
		}
	
	}
	impl TryFrom<Event> for PropertyChangeEvent {
		type Error = AtspiError;
		fn try_from(event: Event) -> Result<Self, Self::Error> {
       if let Event::Interfaces(EventInterfaces::Object(ObjectEvents::PropertyChange(inner_event))) = event {
				Ok(inner_event)
			} else {
				Err(AtspiError::Conversion("Invalid type"))
			}
		}
	}

	impl BoundsChangedEvent {
		
	}
	impl TryFrom<Event> for BoundsChangedEvent {
		type Error = AtspiError;
		fn try_from(event: Event) -> Result<Self, Self::Error> {
       if let Event::Interfaces(EventInterfaces::Object(ObjectEvents::BoundsChanged(inner_event))) = event {
				Ok(inner_event)
			} else {
				Err(AtspiError::Conversion("Invalid type"))
			}
		}
	}

	impl LinkSelectedEvent {
		
	}
	impl TryFrom<Event> for LinkSelectedEvent {
		type Error = AtspiError;
		fn try_from(event: Event) -> Result<Self, Self::Error> {
       if let Event::Interfaces(EventInterfaces::Object(ObjectEvents::LinkSelected(inner_event))) = event {
				Ok(inner_event)
			} else {
				Err(AtspiError::Conversion("Invalid type"))
			}
		}
	}

	impl StateChangedEvent {
		
		#[must_use]
		pub fn enabled(&self) -> i32 {
			self.0.detail1()
		}
	
	}
	impl TryFrom<Event> for StateChangedEvent {
		type Error = AtspiError;
		fn try_from(event: Event) -> Result<Self, Self::Error> {
       if let Event::Interfaces(EventInterfaces::Object(ObjectEvents::StateChanged(inner_event))) = event {
				Ok(inner_event)
			} else {
				Err(AtspiError::Conversion("Invalid type"))
			}
		}
	}

	impl ChildrenChangedEvent {
		
		#[must_use]
		pub fn index_in_parent(&self) -> i32 {
			self.0.detail1()
		}
	

		#[must_use]
		pub fn child(&self) -> &zbus::zvariant::Value<'_> {
			self.0.any_data()
		}
	
	}
	impl TryFrom<Event> for ChildrenChangedEvent {
		type Error = AtspiError;
		fn try_from(event: Event) -> Result<Self, Self::Error> {
       if let Event::Interfaces(EventInterfaces::Object(ObjectEvents::ChildrenChanged(inner_event))) = event {
				Ok(inner_event)
			} else {
				Err(AtspiError::Conversion("Invalid type"))
			}
		}
	}

	impl VisibleDataChangedEvent {
		
	}
	impl TryFrom<Event> for VisibleDataChangedEvent {
		type Error = AtspiError;
		fn try_from(event: Event) -> Result<Self, Self::Error> {
       if let Event::Interfaces(EventInterfaces::Object(ObjectEvents::VisibleDataChanged(inner_event))) = event {
				Ok(inner_event)
			} else {
				Err(AtspiError::Conversion("Invalid type"))
			}
		}
	}

	impl SelectionChangedEvent {
		
	}
	impl TryFrom<Event> for SelectionChangedEvent {
		type Error = AtspiError;
		fn try_from(event: Event) -> Result<Self, Self::Error> {
       if let Event::Interfaces(EventInterfaces::Object(ObjectEvents::SelectionChanged(inner_event))) = event {
				Ok(inner_event)
			} else {
				Err(AtspiError::Conversion("Invalid type"))
			}
		}
	}

	impl ModelChangedEvent {
		
	}
	impl TryFrom<Event> for ModelChangedEvent {
		type Error = AtspiError;
		fn try_from(event: Event) -> Result<Self, Self::Error> {
       if let Event::Interfaces(EventInterfaces::Object(ObjectEvents::ModelChanged(inner_event))) = event {
				Ok(inner_event)
			} else {
				Err(AtspiError::Conversion("Invalid type"))
			}
		}
	}

	impl ActiveDescendantChangedEvent {
		
		#[must_use]
		pub fn child(&self) -> &zbus::zvariant::Value<'_> {
			self.0.any_data()
		}
	
	}
	impl TryFrom<Event> for ActiveDescendantChangedEvent {
		type Error = AtspiError;
		fn try_from(event: Event) -> Result<Self, Self::Error> {
       if let Event::Interfaces(EventInterfaces::Object(ObjectEvents::ActiveDescendantChanged(inner_event))) = event {
				Ok(inner_event)
			} else {
				Err(AtspiError::Conversion("Invalid type"))
			}
		}
	}

	impl AnnouncementEvent {
		
	}
	impl TryFrom<Event> for AnnouncementEvent {
		type Error = AtspiError;
		fn try_from(event: Event) -> Result<Self, Self::Error> {
       if let Event::Interfaces(EventInterfaces::Object(ObjectEvents::Announcement(inner_event))) = event {
				Ok(inner_event)
			} else {
				Err(AtspiError::Conversion("Invalid type"))
			}
		}
	}

	impl AttributesChangedEvent {
		
	}
	impl TryFrom<Event> for AttributesChangedEvent {
		type Error = AtspiError;
		fn try_from(event: Event) -> Result<Self, Self::Error> {
       if let Event::Interfaces(EventInterfaces::Object(ObjectEvents::AttributesChanged(inner_event))) = event {
				Ok(inner_event)
			} else {
				Err(AtspiError::Conversion("Invalid type"))
			}
		}
	}

	impl RowInsertedEvent {
		
	}
	impl TryFrom<Event> for RowInsertedEvent {
		type Error = AtspiError;
		fn try_from(event: Event) -> Result<Self, Self::Error> {
       if let Event::Interfaces(EventInterfaces::Object(ObjectEvents::RowInserted(inner_event))) = event {
				Ok(inner_event)
			} else {
				Err(AtspiError::Conversion("Invalid type"))
			}
		}
	}

	impl RowReorderedEvent {
		
	}
	impl TryFrom<Event> for RowReorderedEvent {
		type Error = AtspiError;
		fn try_from(event: Event) -> Result<Self, Self::Error> {
       if let Event::Interfaces(EventInterfaces::Object(ObjectEvents::RowReordered(inner_event))) = event {
				Ok(inner_event)
			} else {
				Err(AtspiError::Conversion("Invalid type"))
			}
		}
	}

	impl RowDeletedEvent {
		
	}
	impl TryFrom<Event> for RowDeletedEvent {
		type Error = AtspiError;
		fn try_from(event: Event) -> Result<Self, Self::Error> {
       if let Event::Interfaces(EventInterfaces::Object(ObjectEvents::RowDeleted(inner_event))) = event {
				Ok(inner_event)
			} else {
				Err(AtspiError::Conversion("Invalid type"))
			}
		}
	}

	impl ColumnInsertedEvent {
		
	}
	impl TryFrom<Event> for ColumnInsertedEvent {
		type Error = AtspiError;
		fn try_from(event: Event) -> Result<Self, Self::Error> {
       if let Event::Interfaces(EventInterfaces::Object(ObjectEvents::ColumnInserted(inner_event))) = event {
				Ok(inner_event)
			} else {
				Err(AtspiError::Conversion("Invalid type"))
			}
		}
	}

	impl ColumnReorderedEvent {
		
	}
	impl TryFrom<Event> for ColumnReorderedEvent {
		type Error = AtspiError;
		fn try_from(event: Event) -> Result<Self, Self::Error> {
       if let Event::Interfaces(EventInterfaces::Object(ObjectEvents::ColumnReordered(inner_event))) = event {
				Ok(inner_event)
			} else {
				Err(AtspiError::Conversion("Invalid type"))
			}
		}
	}

	impl ColumnDeletedEvent {
		
	}
	impl TryFrom<Event> for ColumnDeletedEvent {
		type Error = AtspiError;
		fn try_from(event: Event) -> Result<Self, Self::Error> {
       if let Event::Interfaces(EventInterfaces::Object(ObjectEvents::ColumnDeleted(inner_event))) = event {
				Ok(inner_event)
			} else {
				Err(AtspiError::Conversion("Invalid type"))
			}
		}
	}

	impl TextBoundsChangedEvent {
		
	}
	impl TryFrom<Event> for TextBoundsChangedEvent {
		type Error = AtspiError;
		fn try_from(event: Event) -> Result<Self, Self::Error> {
       if let Event::Interfaces(EventInterfaces::Object(ObjectEvents::TextBoundsChanged(inner_event))) = event {
				Ok(inner_event)
			} else {
				Err(AtspiError::Conversion("Invalid type"))
			}
		}
	}

	impl TextSelectionChangedEvent {
		
	}
	impl TryFrom<Event> for TextSelectionChangedEvent {
		type Error = AtspiError;
		fn try_from(event: Event) -> Result<Self, Self::Error> {
       if let Event::Interfaces(EventInterfaces::Object(ObjectEvents::TextSelectionChanged(inner_event))) = event {
				Ok(inner_event)
			} else {
				Err(AtspiError::Conversion("Invalid type"))
			}
		}
	}

	impl TextChangedEvent {
		
		#[must_use]
		pub fn start_pos(&self) -> i32 {
			self.0.detail1()
		}
	

		#[must_use]
		pub fn end_pos(&self) -> i32 {
			self.0.detail2()
		}
	

		#[must_use]
		pub fn text(&self) -> &zbus::zvariant::Value<'_> {
			self.0.any_data()
		}
	
	}
	impl TryFrom<Event> for TextChangedEvent {
		type Error = AtspiError;
		fn try_from(event: Event) -> Result<Self, Self::Error> {
       if let Event::Interfaces(EventInterfaces::Object(ObjectEvents::TextChanged(inner_event))) = event {
				Ok(inner_event)
			} else {
				Err(AtspiError::Conversion("Invalid type"))
			}
		}
	}

	impl TextAttributesChangedEvent {
		
	}
	impl TryFrom<Event> for TextAttributesChangedEvent {
		type Error = AtspiError;
		fn try_from(event: Event) -> Result<Self, Self::Error> {
       if let Event::Interfaces(EventInterfaces::Object(ObjectEvents::TextAttributesChanged(inner_event))) = event {
				Ok(inner_event)
			} else {
				Err(AtspiError::Conversion("Invalid type"))
			}
		}
	}

	impl TextCaretMovedEvent {
		
		#[must_use]
		pub fn position(&self) -> i32 {
			self.0.detail1()
		}
	
	}
	impl TryFrom<Event> for TextCaretMovedEvent {
		type Error = AtspiError;
		fn try_from(event: Event) -> Result<Self, Self::Error> {
       if let Event::Interfaces(EventInterfaces::Object(ObjectEvents::TextCaretMoved(inner_event))) = event {
				Ok(inner_event)
			} else {
				Err(AtspiError::Conversion("Invalid type"))
			}
		}
	}
	
	impl TryFrom<AtspiEvent> for ObjectEvents {
		type Error = AtspiError;

		fn try_from(ev: AtspiEvent) -> Result<Self, Self::Error> {
			let Some(member) = ev.member() else { return Err(AtspiError::MemberMatch("Event w/o member".into())); };
			match member.as_str() {
				"PropertyChange" => Ok(ObjectEvents::PropertyChange(PropertyChangeEvent(ev))),
				"BoundsChanged" => Ok(ObjectEvents::BoundsChanged(BoundsChangedEvent(ev))),
				"LinkSelected" => Ok(ObjectEvents::LinkSelected(LinkSelectedEvent(ev))),
				"StateChanged" => Ok(ObjectEvents::StateChanged(StateChangedEvent(ev))),
				"ChildrenChanged" => Ok(ObjectEvents::ChildrenChanged(ChildrenChangedEvent(ev))),
				"VisibleDataChanged" => Ok(ObjectEvents::VisibleDataChanged(VisibleDataChangedEvent(ev))),
				"SelectionChanged" => Ok(ObjectEvents::SelectionChanged(SelectionChangedEvent(ev))),
				"ModelChanged" => Ok(ObjectEvents::ModelChanged(ModelChangedEvent(ev))),
				"ActiveDescendantChanged" => Ok(ObjectEvents::ActiveDescendantChanged(ActiveDescendantChangedEvent(ev))),
				"Announcement" => Ok(ObjectEvents::Announcement(AnnouncementEvent(ev))),
				"AttributesChanged" => Ok(ObjectEvents::AttributesChanged(AttributesChangedEvent(ev))),
				"RowInserted" => Ok(ObjectEvents::RowInserted(RowInsertedEvent(ev))),
				"RowReordered" => Ok(ObjectEvents::RowReordered(RowReorderedEvent(ev))),
				"RowDeleted" => Ok(ObjectEvents::RowDeleted(RowDeletedEvent(ev))),
				"ColumnInserted" => Ok(ObjectEvents::ColumnInserted(ColumnInsertedEvent(ev))),
				"ColumnReordered" => Ok(ObjectEvents::ColumnReordered(ColumnReorderedEvent(ev))),
				"ColumnDeleted" => Ok(ObjectEvents::ColumnDeleted(ColumnDeletedEvent(ev))),
				"TextBoundsChanged" => Ok(ObjectEvents::TextBoundsChanged(TextBoundsChangedEvent(ev))),
				"TextSelectionChanged" => Ok(ObjectEvents::TextSelectionChanged(TextSelectionChangedEvent(ev))),
				"TextChanged" => Ok(ObjectEvents::TextChanged(TextChangedEvent(ev))),
				"TextAttributesChanged" => Ok(ObjectEvents::TextAttributesChanged(TextAttributesChangedEvent(ev))),
				"TextCaretMoved" => Ok(ObjectEvents::TextCaretMoved(TextCaretMovedEvent(ev))),
				_ => Err(AtspiError::MemberMatch("No matching member for Object".into())),
			}
		}
	}
	
}
	

#[allow(clippy::module_name_repetitions)]
// this is to stop clippy from complaining about the copying of module names in the types; since this is more organizational than logical, we're ok leaving it in
pub mod window {
	use atspi_macros::TrySignify;
	use crate::{
		Event,
		error::AtspiError,
		events::{AtspiEvent, GenericEvent, EventInterfaces},
		signify::Signified,
	};
	use zbus;
	use zbus::zvariant::OwnedValue;
	
	#[derive(Clone, Debug)]
	pub enum WindowEvents {
		PropertyChange(PropertyChangeEvent),
		Minimize(MinimizeEvent),
		Maximize(MaximizeEvent),
		Restore(RestoreEvent),
		Close(CloseEvent),
		Create(CreateEvent),
		Reparent(ReparentEvent),
		DesktopCreate(DesktopCreateEvent),
		DesktopDestroy(DesktopDestroyEvent),
		Destroy(DestroyEvent),
		Activate(ActivateEvent),
		Deactivate(DeactivateEvent),
		Raise(RaiseEvent),
		Lower(LowerEvent),
		Move(MoveEvent),
		Resize(ResizeEvent),
		Shade(ShadeEvent),
		UUshade(UUshadeEvent),
		Restyle(RestyleEvent),
	}
	
	
	#[derive(Debug, PartialEq, Eq, Clone, TrySignify)]
	pub struct PropertyChangeEvent(pub(crate) AtspiEvent);
	

	#[derive(Debug, PartialEq, Eq, Clone, TrySignify)]
	pub struct MinimizeEvent(pub(crate) AtspiEvent);
	

	#[derive(Debug, PartialEq, Eq, Clone, TrySignify)]
	pub struct MaximizeEvent(pub(crate) AtspiEvent);
	

	#[derive(Debug, PartialEq, Eq, Clone, TrySignify)]
	pub struct RestoreEvent(pub(crate) AtspiEvent);
	

	#[derive(Debug, PartialEq, Eq, Clone, TrySignify)]
	pub struct CloseEvent(pub(crate) AtspiEvent);
	

	#[derive(Debug, PartialEq, Eq, Clone, TrySignify)]
	pub struct CreateEvent(pub(crate) AtspiEvent);
	

	#[derive(Debug, PartialEq, Eq, Clone, TrySignify)]
	pub struct ReparentEvent(pub(crate) AtspiEvent);
	

	#[derive(Debug, PartialEq, Eq, Clone, TrySignify)]
	pub struct DesktopCreateEvent(pub(crate) AtspiEvent);
	

	#[derive(Debug, PartialEq, Eq, Clone, TrySignify)]
	pub struct DesktopDestroyEvent(pub(crate) AtspiEvent);
	

	#[derive(Debug, PartialEq, Eq, Clone, TrySignify)]
	pub struct DestroyEvent(pub(crate) AtspiEvent);
	

	#[derive(Debug, PartialEq, Eq, Clone, TrySignify)]
	pub struct ActivateEvent(pub(crate) AtspiEvent);
	

	#[derive(Debug, PartialEq, Eq, Clone, TrySignify)]
	pub struct DeactivateEvent(pub(crate) AtspiEvent);
	

	#[derive(Debug, PartialEq, Eq, Clone, TrySignify)]
	pub struct RaiseEvent(pub(crate) AtspiEvent);
	

	#[derive(Debug, PartialEq, Eq, Clone, TrySignify)]
	pub struct LowerEvent(pub(crate) AtspiEvent);
	

	#[derive(Debug, PartialEq, Eq, Clone, TrySignify)]
	pub struct MoveEvent(pub(crate) AtspiEvent);
	

	#[derive(Debug, PartialEq, Eq, Clone, TrySignify)]
	pub struct ResizeEvent(pub(crate) AtspiEvent);
	

	#[derive(Debug, PartialEq, Eq, Clone, TrySignify)]
	pub struct ShadeEvent(pub(crate) AtspiEvent);
	

	#[derive(Debug, PartialEq, Eq, Clone, TrySignify)]
	pub struct UUshadeEvent(pub(crate) AtspiEvent);
	

	#[derive(Debug, PartialEq, Eq, Clone, TrySignify)]
	pub struct RestyleEvent(pub(crate) AtspiEvent);
	
	
	impl PropertyChangeEvent {
		
	}
	impl TryFrom<Event> for PropertyChangeEvent {
		type Error = AtspiError;
		fn try_from(event: Event) -> Result<Self, Self::Error> {
       if let Event::Interfaces(EventInterfaces::Window(WindowEvents::PropertyChange(inner_event))) = event {
				Ok(inner_event)
			} else {
				Err(AtspiError::Conversion("Invalid type"))
			}
		}
	}

	impl MinimizeEvent {
		
	}
	impl TryFrom<Event> for MinimizeEvent {
		type Error = AtspiError;
		fn try_from(event: Event) -> Result<Self, Self::Error> {
       if let Event::Interfaces(EventInterfaces::Window(WindowEvents::Minimize(inner_event))) = event {
				Ok(inner_event)
			} else {
				Err(AtspiError::Conversion("Invalid type"))
			}
		}
	}

	impl MaximizeEvent {
		
	}
	impl TryFrom<Event> for MaximizeEvent {
		type Error = AtspiError;
		fn try_from(event: Event) -> Result<Self, Self::Error> {
       if let Event::Interfaces(EventInterfaces::Window(WindowEvents::Maximize(inner_event))) = event {
				Ok(inner_event)
			} else {
				Err(AtspiError::Conversion("Invalid type"))
			}
		}
	}

	impl RestoreEvent {
		
	}
	impl TryFrom<Event> for RestoreEvent {
		type Error = AtspiError;
		fn try_from(event: Event) -> Result<Self, Self::Error> {
       if let Event::Interfaces(EventInterfaces::Window(WindowEvents::Restore(inner_event))) = event {
				Ok(inner_event)
			} else {
				Err(AtspiError::Conversion("Invalid type"))
			}
		}
	}

	impl CloseEvent {
		
	}
	impl TryFrom<Event> for CloseEvent {
		type Error = AtspiError;
		fn try_from(event: Event) -> Result<Self, Self::Error> {
       if let Event::Interfaces(EventInterfaces::Window(WindowEvents::Close(inner_event))) = event {
				Ok(inner_event)
			} else {
				Err(AtspiError::Conversion("Invalid type"))
			}
		}
	}

	impl CreateEvent {
		
	}
	impl TryFrom<Event> for CreateEvent {
		type Error = AtspiError;
		fn try_from(event: Event) -> Result<Self, Self::Error> {
       if let Event::Interfaces(EventInterfaces::Window(WindowEvents::Create(inner_event))) = event {
				Ok(inner_event)
			} else {
				Err(AtspiError::Conversion("Invalid type"))
			}
		}
	}

	impl ReparentEvent {
		
	}
	impl TryFrom<Event> for ReparentEvent {
		type Error = AtspiError;
		fn try_from(event: Event) -> Result<Self, Self::Error> {
       if let Event::Interfaces(EventInterfaces::Window(WindowEvents::Reparent(inner_event))) = event {
				Ok(inner_event)
			} else {
				Err(AtspiError::Conversion("Invalid type"))
			}
		}
	}

	impl DesktopCreateEvent {
		
	}
	impl TryFrom<Event> for DesktopCreateEvent {
		type Error = AtspiError;
		fn try_from(event: Event) -> Result<Self, Self::Error> {
       if let Event::Interfaces(EventInterfaces::Window(WindowEvents::DesktopCreate(inner_event))) = event {
				Ok(inner_event)
			} else {
				Err(AtspiError::Conversion("Invalid type"))
			}
		}
	}

	impl DesktopDestroyEvent {
		
	}
	impl TryFrom<Event> for DesktopDestroyEvent {
		type Error = AtspiError;
		fn try_from(event: Event) -> Result<Self, Self::Error> {
       if let Event::Interfaces(EventInterfaces::Window(WindowEvents::DesktopDestroy(inner_event))) = event {
				Ok(inner_event)
			} else {
				Err(AtspiError::Conversion("Invalid type"))
			}
		}
	}

	impl DestroyEvent {
		
	}
	impl TryFrom<Event> for DestroyEvent {
		type Error = AtspiError;
		fn try_from(event: Event) -> Result<Self, Self::Error> {
       if let Event::Interfaces(EventInterfaces::Window(WindowEvents::Destroy(inner_event))) = event {
				Ok(inner_event)
			} else {
				Err(AtspiError::Conversion("Invalid type"))
			}
		}
	}

	impl ActivateEvent {
		
	}
	impl TryFrom<Event> for ActivateEvent {
		type Error = AtspiError;
		fn try_from(event: Event) -> Result<Self, Self::Error> {
       if let Event::Interfaces(EventInterfaces::Window(WindowEvents::Activate(inner_event))) = event {
				Ok(inner_event)
			} else {
				Err(AtspiError::Conversion("Invalid type"))
			}
		}
	}

	impl DeactivateEvent {
		
	}
	impl TryFrom<Event> for DeactivateEvent {
		type Error = AtspiError;
		fn try_from(event: Event) -> Result<Self, Self::Error> {
       if let Event::Interfaces(EventInterfaces::Window(WindowEvents::Deactivate(inner_event))) = event {
				Ok(inner_event)
			} else {
				Err(AtspiError::Conversion("Invalid type"))
			}
		}
	}

	impl RaiseEvent {
		
	}
	impl TryFrom<Event> for RaiseEvent {
		type Error = AtspiError;
		fn try_from(event: Event) -> Result<Self, Self::Error> {
       if let Event::Interfaces(EventInterfaces::Window(WindowEvents::Raise(inner_event))) = event {
				Ok(inner_event)
			} else {
				Err(AtspiError::Conversion("Invalid type"))
			}
		}
	}

	impl LowerEvent {
		
	}
	impl TryFrom<Event> for LowerEvent {
		type Error = AtspiError;
		fn try_from(event: Event) -> Result<Self, Self::Error> {
       if let Event::Interfaces(EventInterfaces::Window(WindowEvents::Lower(inner_event))) = event {
				Ok(inner_event)
			} else {
				Err(AtspiError::Conversion("Invalid type"))
			}
		}
	}

	impl MoveEvent {
		
	}
	impl TryFrom<Event> for MoveEvent {
		type Error = AtspiError;
		fn try_from(event: Event) -> Result<Self, Self::Error> {
       if let Event::Interfaces(EventInterfaces::Window(WindowEvents::Move(inner_event))) = event {
				Ok(inner_event)
			} else {
				Err(AtspiError::Conversion("Invalid type"))
			}
		}
	}

	impl ResizeEvent {
		
	}
	impl TryFrom<Event> for ResizeEvent {
		type Error = AtspiError;
		fn try_from(event: Event) -> Result<Self, Self::Error> {
       if let Event::Interfaces(EventInterfaces::Window(WindowEvents::Resize(inner_event))) = event {
				Ok(inner_event)
			} else {
				Err(AtspiError::Conversion("Invalid type"))
			}
		}
	}

	impl ShadeEvent {
		
	}
	impl TryFrom<Event> for ShadeEvent {
		type Error = AtspiError;
		fn try_from(event: Event) -> Result<Self, Self::Error> {
       if let Event::Interfaces(EventInterfaces::Window(WindowEvents::Shade(inner_event))) = event {
				Ok(inner_event)
			} else {
				Err(AtspiError::Conversion("Invalid type"))
			}
		}
	}

	impl UUshadeEvent {
		
	}
	impl TryFrom<Event> for UUshadeEvent {
		type Error = AtspiError;
		fn try_from(event: Event) -> Result<Self, Self::Error> {
       if let Event::Interfaces(EventInterfaces::Window(WindowEvents::UUshade(inner_event))) = event {
				Ok(inner_event)
			} else {
				Err(AtspiError::Conversion("Invalid type"))
			}
		}
	}

	impl RestyleEvent {
		
	}
	impl TryFrom<Event> for RestyleEvent {
		type Error = AtspiError;
		fn try_from(event: Event) -> Result<Self, Self::Error> {
       if let Event::Interfaces(EventInterfaces::Window(WindowEvents::Restyle(inner_event))) = event {
				Ok(inner_event)
			} else {
				Err(AtspiError::Conversion("Invalid type"))
			}
		}
	}
	
	impl TryFrom<AtspiEvent> for WindowEvents {
		type Error = AtspiError;

		fn try_from(ev: AtspiEvent) -> Result<Self, Self::Error> {
			let Some(member) = ev.member() else { return Err(AtspiError::MemberMatch("Event w/o member".into())); };
			match member.as_str() {
				"PropertyChange" => Ok(WindowEvents::PropertyChange(PropertyChangeEvent(ev))),
				"Minimize" => Ok(WindowEvents::Minimize(MinimizeEvent(ev))),
				"Maximize" => Ok(WindowEvents::Maximize(MaximizeEvent(ev))),
				"Restore" => Ok(WindowEvents::Restore(RestoreEvent(ev))),
				"Close" => Ok(WindowEvents::Close(CloseEvent(ev))),
				"Create" => Ok(WindowEvents::Create(CreateEvent(ev))),
				"Reparent" => Ok(WindowEvents::Reparent(ReparentEvent(ev))),
				"DesktopCreate" => Ok(WindowEvents::DesktopCreate(DesktopCreateEvent(ev))),
				"DesktopDestroy" => Ok(WindowEvents::DesktopDestroy(DesktopDestroyEvent(ev))),
				"Destroy" => Ok(WindowEvents::Destroy(DestroyEvent(ev))),
				"Activate" => Ok(WindowEvents::Activate(ActivateEvent(ev))),
				"Deactivate" => Ok(WindowEvents::Deactivate(DeactivateEvent(ev))),
				"Raise" => Ok(WindowEvents::Raise(RaiseEvent(ev))),
				"Lower" => Ok(WindowEvents::Lower(LowerEvent(ev))),
				"Move" => Ok(WindowEvents::Move(MoveEvent(ev))),
				"Resize" => Ok(WindowEvents::Resize(ResizeEvent(ev))),
				"Shade" => Ok(WindowEvents::Shade(ShadeEvent(ev))),
				"uUshade" => Ok(WindowEvents::UUshade(UUshadeEvent(ev))),
				"Restyle" => Ok(WindowEvents::Restyle(RestyleEvent(ev))),
				_ => Err(AtspiError::MemberMatch("No matching member for Window".into())),
			}
		}
	}
	
}
	

#[allow(clippy::module_name_repetitions)]
// this is to stop clippy from complaining about the copying of module names in the types; since this is more organizational than logical, we're ok leaving it in
pub mod mouse {
	use atspi_macros::TrySignify;
	use crate::{
		Event,
		error::AtspiError,
		events::{AtspiEvent, GenericEvent, EventInterfaces},
		signify::Signified,
	};
	use zbus;
	use zbus::zvariant::OwnedValue;
	
	#[derive(Clone, Debug)]
	pub enum MouseEvents {
		Abs(AbsEvent),
		Rel(RelEvent),
		Button(ButtonEvent),
	}
	
	
	#[derive(Debug, PartialEq, Eq, Clone, TrySignify)]
	pub struct AbsEvent(pub(crate) AtspiEvent);
	

	#[derive(Debug, PartialEq, Eq, Clone, TrySignify)]
	pub struct RelEvent(pub(crate) AtspiEvent);
	

	#[derive(Debug, PartialEq, Eq, Clone, TrySignify)]
	pub struct ButtonEvent(pub(crate) AtspiEvent);
	
	
	impl AbsEvent {
		
		#[must_use]
		pub fn x(&self) -> i32 {
			self.0.detail1()
		}
	

		#[must_use]
		pub fn y(&self) -> i32 {
			self.0.detail2()
		}
	
	}
	impl TryFrom<Event> for AbsEvent {
		type Error = AtspiError;
		fn try_from(event: Event) -> Result<Self, Self::Error> {
       if let Event::Interfaces(EventInterfaces::Mouse(MouseEvents::Abs(inner_event))) = event {
				Ok(inner_event)
			} else {
				Err(AtspiError::Conversion("Invalid type"))
			}
		}
	}

	impl RelEvent {
		
		#[must_use]
		pub fn x(&self) -> i32 {
			self.0.detail1()
		}
	

		#[must_use]
		pub fn y(&self) -> i32 {
			self.0.detail2()
		}
	
	}
	impl TryFrom<Event> for RelEvent {
		type Error = AtspiError;
		fn try_from(event: Event) -> Result<Self, Self::Error> {
       if let Event::Interfaces(EventInterfaces::Mouse(MouseEvents::Rel(inner_event))) = event {
				Ok(inner_event)
			} else {
				Err(AtspiError::Conversion("Invalid type"))
			}
		}
	}

	impl ButtonEvent {
		
		#[must_use]
		pub fn mouse_x(&self) -> i32 {
			self.0.detail1()
		}
	

		#[must_use]
		pub fn mouse_y(&self) -> i32 {
			self.0.detail2()
		}
	
	}
	impl TryFrom<Event> for ButtonEvent {
		type Error = AtspiError;
		fn try_from(event: Event) -> Result<Self, Self::Error> {
       if let Event::Interfaces(EventInterfaces::Mouse(MouseEvents::Button(inner_event))) = event {
				Ok(inner_event)
			} else {
				Err(AtspiError::Conversion("Invalid type"))
			}
		}
	}
	
	impl TryFrom<AtspiEvent> for MouseEvents {
		type Error = AtspiError;

		fn try_from(ev: AtspiEvent) -> Result<Self, Self::Error> {
			let Some(member) = ev.member() else { return Err(AtspiError::MemberMatch("Event w/o member".into())); };
			match member.as_str() {
				"Abs" => Ok(MouseEvents::Abs(AbsEvent(ev))),
				"Rel" => Ok(MouseEvents::Rel(RelEvent(ev))),
				"Button" => Ok(MouseEvents::Button(ButtonEvent(ev))),
				_ => Err(AtspiError::MemberMatch("No matching member for Mouse".into())),
			}
		}
	}
	
}
	

#[allow(clippy::module_name_repetitions)]
// this is to stop clippy from complaining about the copying of module names in the types; since this is more organizational than logical, we're ok leaving it in
pub mod keyboard {
	use atspi_macros::TrySignify;
	use crate::{
		Event,
		error::AtspiError,
		events::{AtspiEvent, GenericEvent, EventInterfaces},
		signify::Signified,
	};
	use zbus;
	use zbus::zvariant::OwnedValue;
	
	#[derive(Clone, Debug)]
	pub enum KeyboardEvents {
		Modifiers(ModifiersEvent),
	}
	
	
	#[derive(Debug, PartialEq, Eq, Clone, TrySignify)]
	pub struct ModifiersEvent(pub(crate) AtspiEvent);
	
	
	impl ModifiersEvent {
		
		#[must_use]
		pub fn previous_modifiers(&self) -> i32 {
			self.0.detail1()
		}
	

		#[must_use]
		pub fn current_modifiers(&self) -> i32 {
			self.0.detail2()
		}
	
	}
	impl TryFrom<Event> for ModifiersEvent {
		type Error = AtspiError;
		fn try_from(event: Event) -> Result<Self, Self::Error> {
       if let Event::Interfaces(EventInterfaces::Keyboard(KeyboardEvents::Modifiers(inner_event))) = event {
				Ok(inner_event)
			} else {
				Err(AtspiError::Conversion("Invalid type"))
			}
		}
	}
	
	impl TryFrom<AtspiEvent> for KeyboardEvents {
		type Error = AtspiError;

		fn try_from(ev: AtspiEvent) -> Result<Self, Self::Error> {
			let Some(member) = ev.member() else { return Err(AtspiError::MemberMatch("Event w/o member".into())); };
			match member.as_str() {
				"Modifiers" => Ok(KeyboardEvents::Modifiers(ModifiersEvent(ev))),
				_ => Err(AtspiError::MemberMatch("No matching member for Keyboard".into())),
			}
		}
	}
	
}
	

#[allow(clippy::module_name_repetitions)]
// this is to stop clippy from complaining about the copying of module names in the types; since this is more organizational than logical, we're ok leaving it in
pub mod terminal {
	use atspi_macros::TrySignify;
	use crate::{
		Event,
		error::AtspiError,
		events::{AtspiEvent, GenericEvent, EventInterfaces},
		signify::Signified,
	};
	use zbus;
	use zbus::zvariant::OwnedValue;
	
	#[derive(Clone, Debug)]
	pub enum TerminalEvents {
		LineChanged(LineChangedEvent),
		ColumnCountChanged(ColumnCountChangedEvent),
		LineCountChanged(LineCountChangedEvent),
		ApplicationChanged(ApplicationChangedEvent),
		CharWidthChanged(CharWidthChangedEvent),
	}
	
	
	#[derive(Debug, PartialEq, Eq, Clone, TrySignify)]
	pub struct LineChangedEvent(pub(crate) AtspiEvent);
	

	#[derive(Debug, PartialEq, Eq, Clone, TrySignify)]
	pub struct ColumnCountChangedEvent(pub(crate) AtspiEvent);
	

	#[derive(Debug, PartialEq, Eq, Clone, TrySignify)]
	pub struct LineCountChangedEvent(pub(crate) AtspiEvent);
	

	#[derive(Debug, PartialEq, Eq, Clone, TrySignify)]
	pub struct ApplicationChangedEvent(pub(crate) AtspiEvent);
	

	#[derive(Debug, PartialEq, Eq, Clone, TrySignify)]
	pub struct CharWidthChangedEvent(pub(crate) AtspiEvent);
	
	
	impl LineChangedEvent {
		
	}
	impl TryFrom<Event> for LineChangedEvent {
		type Error = AtspiError;
		fn try_from(event: Event) -> Result<Self, Self::Error> {
       if let Event::Interfaces(EventInterfaces::Terminal(TerminalEvents::LineChanged(inner_event))) = event {
				Ok(inner_event)
			} else {
				Err(AtspiError::Conversion("Invalid type"))
			}
		}
	}

	impl ColumnCountChangedEvent {
		
	}
	impl TryFrom<Event> for ColumnCountChangedEvent {
		type Error = AtspiError;
		fn try_from(event: Event) -> Result<Self, Self::Error> {
       if let Event::Interfaces(EventInterfaces::Terminal(TerminalEvents::ColumnCountChanged(inner_event))) = event {
				Ok(inner_event)
			} else {
				Err(AtspiError::Conversion("Invalid type"))
			}
		}
	}

	impl LineCountChangedEvent {
		
	}
	impl TryFrom<Event> for LineCountChangedEvent {
		type Error = AtspiError;
		fn try_from(event: Event) -> Result<Self, Self::Error> {
       if let Event::Interfaces(EventInterfaces::Terminal(TerminalEvents::LineCountChanged(inner_event))) = event {
				Ok(inner_event)
			} else {
				Err(AtspiError::Conversion("Invalid type"))
			}
		}
	}

	impl ApplicationChangedEvent {
		
	}
	impl TryFrom<Event> for ApplicationChangedEvent {
		type Error = AtspiError;
		fn try_from(event: Event) -> Result<Self, Self::Error> {
       if let Event::Interfaces(EventInterfaces::Terminal(TerminalEvents::ApplicationChanged(inner_event))) = event {
				Ok(inner_event)
			} else {
				Err(AtspiError::Conversion("Invalid type"))
			}
		}
	}

	impl CharWidthChangedEvent {
		
	}
	impl TryFrom<Event> for CharWidthChangedEvent {
		type Error = AtspiError;
		fn try_from(event: Event) -> Result<Self, Self::Error> {
       if let Event::Interfaces(EventInterfaces::Terminal(TerminalEvents::CharWidthChanged(inner_event))) = event {
				Ok(inner_event)
			} else {
				Err(AtspiError::Conversion("Invalid type"))
			}
		}
	}
	
	impl TryFrom<AtspiEvent> for TerminalEvents {
		type Error = AtspiError;

		fn try_from(ev: AtspiEvent) -> Result<Self, Self::Error> {
			let Some(member) = ev.member() else { return Err(AtspiError::MemberMatch("Event w/o member".into())); };
			match member.as_str() {
				"LineChanged" => Ok(TerminalEvents::LineChanged(LineChangedEvent(ev))),
				"ColumncountChanged" => Ok(TerminalEvents::ColumnCountChanged(ColumnCountChangedEvent(ev))),
				"LinecountChanged" => Ok(TerminalEvents::LineCountChanged(LineCountChangedEvent(ev))),
				"ApplicationChanged" => Ok(TerminalEvents::ApplicationChanged(ApplicationChangedEvent(ev))),
				"CharwidthChanged" => Ok(TerminalEvents::CharWidthChanged(CharWidthChangedEvent(ev))),
				_ => Err(AtspiError::MemberMatch("No matching member for Terminal".into())),
			}
		}
	}
	
}
	

#[allow(clippy::module_name_repetitions)]
// this is to stop clippy from complaining about the copying of module names in the types; since this is more organizational than logical, we're ok leaving it in
pub mod document {
	use atspi_macros::TrySignify;
	use crate::{
		Event,
		error::AtspiError,
		events::{AtspiEvent, GenericEvent, EventInterfaces},
		signify::Signified,
	};
	use zbus;
	use zbus::zvariant::OwnedValue;
	
	#[derive(Clone, Debug)]
	pub enum DocumentEvents {
		LoadComplete(LoadCompleteEvent),
		Reload(ReloadEvent),
		LoadStopped(LoadStoppedEvent),
		ContentChanged(ContentChangedEvent),
		AttributesChanged(AttributesChangedEvent),
		PageChanged(PageChangedEvent),
	}
	
	
	#[derive(Debug, PartialEq, Eq, Clone, TrySignify)]
	pub struct LoadCompleteEvent(pub(crate) AtspiEvent);
	

	#[derive(Debug, PartialEq, Eq, Clone, TrySignify)]
	pub struct ReloadEvent(pub(crate) AtspiEvent);
	

	#[derive(Debug, PartialEq, Eq, Clone, TrySignify)]
	pub struct LoadStoppedEvent(pub(crate) AtspiEvent);
	

	#[derive(Debug, PartialEq, Eq, Clone, TrySignify)]
	pub struct ContentChangedEvent(pub(crate) AtspiEvent);
	

	#[derive(Debug, PartialEq, Eq, Clone, TrySignify)]
	pub struct AttributesChangedEvent(pub(crate) AtspiEvent);
	

	#[derive(Debug, PartialEq, Eq, Clone, TrySignify)]
	pub struct PageChangedEvent(pub(crate) AtspiEvent);
	
	
	impl LoadCompleteEvent {
		
	}
	impl TryFrom<Event> for LoadCompleteEvent {
		type Error = AtspiError;
		fn try_from(event: Event) -> Result<Self, Self::Error> {
       if let Event::Interfaces(EventInterfaces::Document(DocumentEvents::LoadComplete(inner_event))) = event {
				Ok(inner_event)
			} else {
				Err(AtspiError::Conversion("Invalid type"))
			}
		}
	}

	impl ReloadEvent {
		
	}
	impl TryFrom<Event> for ReloadEvent {
		type Error = AtspiError;
		fn try_from(event: Event) -> Result<Self, Self::Error> {
       if let Event::Interfaces(EventInterfaces::Document(DocumentEvents::Reload(inner_event))) = event {
				Ok(inner_event)
			} else {
				Err(AtspiError::Conversion("Invalid type"))
			}
		}
	}

	impl LoadStoppedEvent {
		
	}
	impl TryFrom<Event> for LoadStoppedEvent {
		type Error = AtspiError;
		fn try_from(event: Event) -> Result<Self, Self::Error> {
       if let Event::Interfaces(EventInterfaces::Document(DocumentEvents::LoadStopped(inner_event))) = event {
				Ok(inner_event)
			} else {
				Err(AtspiError::Conversion("Invalid type"))
			}
		}
	}

	impl ContentChangedEvent {
		
	}
	impl TryFrom<Event> for ContentChangedEvent {
		type Error = AtspiError;
		fn try_from(event: Event) -> Result<Self, Self::Error> {
       if let Event::Interfaces(EventInterfaces::Document(DocumentEvents::ContentChanged(inner_event))) = event {
				Ok(inner_event)
			} else {
				Err(AtspiError::Conversion("Invalid type"))
			}
		}
	}

	impl AttributesChangedEvent {
		
	}
	impl TryFrom<Event> for AttributesChangedEvent {
		type Error = AtspiError;
		fn try_from(event: Event) -> Result<Self, Self::Error> {
       if let Event::Interfaces(EventInterfaces::Document(DocumentEvents::AttributesChanged(inner_event))) = event {
				Ok(inner_event)
			} else {
				Err(AtspiError::Conversion("Invalid type"))
			}
		}
	}

	impl PageChangedEvent {
		
	}
	impl TryFrom<Event> for PageChangedEvent {
		type Error = AtspiError;
		fn try_from(event: Event) -> Result<Self, Self::Error> {
       if let Event::Interfaces(EventInterfaces::Document(DocumentEvents::PageChanged(inner_event))) = event {
				Ok(inner_event)
			} else {
				Err(AtspiError::Conversion("Invalid type"))
			}
		}
	}
	
	impl TryFrom<AtspiEvent> for DocumentEvents {
		type Error = AtspiError;

		fn try_from(ev: AtspiEvent) -> Result<Self, Self::Error> {
			let Some(member) = ev.member() else { return Err(AtspiError::MemberMatch("Event w/o member".into())); };
			match member.as_str() {
				"LoadComplete" => Ok(DocumentEvents::LoadComplete(LoadCompleteEvent(ev))),
				"Reload" => Ok(DocumentEvents::Reload(ReloadEvent(ev))),
				"LoadStopped" => Ok(DocumentEvents::LoadStopped(LoadStoppedEvent(ev))),
				"ContentChanged" => Ok(DocumentEvents::ContentChanged(ContentChangedEvent(ev))),
				"AttributesChanged" => Ok(DocumentEvents::AttributesChanged(AttributesChangedEvent(ev))),
				"PageChanged" => Ok(DocumentEvents::PageChanged(PageChangedEvent(ev))),
				_ => Err(AtspiError::MemberMatch("No matching member for Document".into())),
			}
		}
	}
	
}
	

#[allow(clippy::module_name_repetitions)]
// this is to stop clippy from complaining about the copying of module names in the types; since this is more organizational than logical, we're ok leaving it in
pub mod focus {
	use atspi_macros::TrySignify;
	use crate::{
		Event,
		error::AtspiError,
		events::{AtspiEvent, GenericEvent, EventInterfaces},
		signify::Signified,
	};
	use zbus;
	use zbus::zvariant::OwnedValue;
	
	#[derive(Clone, Debug)]
	pub enum FocusEvents {
		Focus(FocusEvent),
	}
	
	
	#[derive(Debug, PartialEq, Eq, Clone, TrySignify)]
	pub struct FocusEvent(pub(crate) AtspiEvent);
	
	
	impl FocusEvent {
		
	}
	impl TryFrom<Event> for FocusEvent {
		type Error = AtspiError;
		fn try_from(event: Event) -> Result<Self, Self::Error> {
       if let Event::Interfaces(EventInterfaces::Focus(FocusEvents::Focus(inner_event))) = event {
				Ok(inner_event)
			} else {
				Err(AtspiError::Conversion("Invalid type"))
			}
		}
	}
	
	impl TryFrom<AtspiEvent> for FocusEvents {
		type Error = AtspiError;

		fn try_from(ev: AtspiEvent) -> Result<Self, Self::Error> {
			let Some(member) = ev.member() else { return Err(AtspiError::MemberMatch("Event w/o member".into())); };
			match member.as_str() {
				"Focus" => Ok(FocusEvents::Focus(FocusEvent(ev))),
				_ => Err(AtspiError::MemberMatch("No matching member for Focus".into())),
			}
		}
	}
	
}
	
  
	impl TryFrom<Event> for AddAccessibleEvent {
		type Error = AtspiError;
		fn try_from(event: Event) -> Result<Self, Self::Error> {
       if let Event::Cache(CacheEvents::Add(inner_event)) = event {
				Ok(inner_event)
			} else {
				Err(AtspiError::Conversion("Invalid type"))
			}
		}
	}
	impl TryFrom<Event> for RemoveAccessibleEvent {
		type Error = AtspiError;
		fn try_from(event: Event) -> Result<Self, Self::Error> {
       if let Event::Cache(CacheEvents::Remove(inner_event)) = event {
				Ok(inner_event)
			} else {
				Err(AtspiError::Conversion("Invalid type"))
			}
		}
	}
	impl TryFrom<Event> for EventListenerRegisteredEvent {
		type Error = AtspiError;
		fn try_from(event: Event) -> Result<Self, Self::Error> {
       if let Event::Listener(EventListenerEvents::Registered(inner_event)) = event {
				Ok(inner_event)
			} else {
				Err(AtspiError::Conversion("Invalid type"))
			}
		}
	}
	impl TryFrom<Event> for EventListenerDeregisteredEvent {
		type Error = AtspiError;
		fn try_from(event: Event) -> Result<Self, Self::Error> {
       if let Event::Listener(EventListenerEvents::Deregistered(inner_event)) = event {
				Ok(inner_event)
			} else {
				Err(AtspiError::Conversion("Invalid type"))
			}
		}
	}
	impl TryFrom<Event> for AvailableEvent {
		type Error = AtspiError;
		fn try_from(event: Event) -> Result<Self, Self::Error> {
       if let Event::Available(inner_event) = event {
				Ok(inner_event)
			} else {
				Err(AtspiError::Conversion("Invalid type"))
			}
		}
	}<|MERGE_RESOLUTION|>--- conflicted
+++ resolved
@@ -1,115 +1,10 @@
-<<<<<<< HEAD
-=======
-//! ## Signified signal types
-//!
-//! The generic `AtspiEvent` has a specific meaning depending on its origin.
-//! This module offers the signified types and their conversions from a generic `AtpiEvent`.
-//!
-//! The `TrySignify` macro implements a `TryFrom<Event>` on a per-name and member basis
-//!
-#[allow(clippy::module_name_repetitions)]
-// this is to stop clippy from complaining about the copying of module names in the types; since this is more organizational than logical, we're ok leaving it in
-pub mod object {
-    use crate::{
-        error::AtspiError,
-        events::{AtspiEvent, GenericEvent},
-        signify::Signified,
-    };
-    use atspi_macros::TrySignify;
-    use zbus;
-    use zbus::zvariant::OwnedValue;
-
-    #[derive(Clone, Debug)]
-    pub enum ObjectEvents {
-        PropertyChange(PropertyChangeEvent),
-        BoundsChanged(BoundsChangedEvent),
-        LinkSelected(LinkSelectedEvent),
-        StateChanged(StateChangedEvent),
-        ChildrenChanged(ChildrenChangedEvent),
-        VisibleDataChanged(VisibleDataChangedEvent),
-        SelectionChanged(SelectionChangedEvent),
-        ModelChanged(ModelChangedEvent),
-        ActiveDescendantChanged(ActiveDescendantChangedEvent),
-        Announcement(AnnouncementEvent),
-        AttributesChanged(AttributesChangedEvent),
-        RowInserted(RowInsertedEvent),
-        RowReordered(RowReorderedEvent),
-        RowDeleted(RowDeletedEvent),
-        ColumnInserted(ColumnInsertedEvent),
-        ColumnReordered(ColumnReorderedEvent),
-        ColumnDeleted(ColumnDeletedEvent),
-        TextBoundsChanged(TextBoundsChangedEvent),
-        TextSelectionChanged(TextSelectionChangedEvent),
-        TextChanged(TextChangedEvent),
-        TextAttributesChanged(TextAttributesChangedEvent),
-        TextCaretMoved(TextCaretMovedEvent),
-    }
-
-    #[derive(Debug, PartialEq, Eq, Clone, TrySignify)]
-    pub struct PropertyChangeEvent(pub(crate) AtspiEvent);
-
-    #[derive(Debug, PartialEq, Eq, Clone, TrySignify)]
-    pub struct BoundsChangedEvent(pub(crate) AtspiEvent);
-
-    #[derive(Debug, PartialEq, Eq, Clone, TrySignify)]
-    pub struct LinkSelectedEvent(pub(crate) AtspiEvent);
-
-    #[derive(Debug, PartialEq, Eq, Clone, TrySignify)]
-    pub struct StateChangedEvent(pub(crate) AtspiEvent);
-
-    #[derive(Debug, PartialEq, Eq, Clone, TrySignify)]
-    pub struct ChildrenChangedEvent(pub(crate) AtspiEvent);
-
-    #[derive(Debug, PartialEq, Eq, Clone, TrySignify)]
-    pub struct VisibleDataChangedEvent(pub(crate) AtspiEvent);
-
-    #[derive(Debug, PartialEq, Eq, Clone, TrySignify)]
-    pub struct SelectionChangedEvent(pub(crate) AtspiEvent);
-
-    #[derive(Debug, PartialEq, Eq, Clone, TrySignify)]
-    pub struct ModelChangedEvent(pub(crate) AtspiEvent);
-
-    #[derive(Debug, PartialEq, Eq, Clone, TrySignify)]
-    pub struct ActiveDescendantChangedEvent(pub(crate) AtspiEvent);
-
-    #[derive(Debug, PartialEq, Eq, Clone, TrySignify)]
-    pub struct AnnouncementEvent(pub(crate) AtspiEvent);
-
-    #[derive(Debug, PartialEq, Eq, Clone, TrySignify)]
-    pub struct AttributesChangedEvent(pub(crate) AtspiEvent);
-
-    #[derive(Debug, PartialEq, Eq, Clone, TrySignify)]
-    pub struct RowInsertedEvent(pub(crate) AtspiEvent);
-
-    #[derive(Debug, PartialEq, Eq, Clone, TrySignify)]
-    pub struct RowReorderedEvent(pub(crate) AtspiEvent);
-
-    #[derive(Debug, PartialEq, Eq, Clone, TrySignify)]
-    pub struct RowDeletedEvent(pub(crate) AtspiEvent);
-
-    #[derive(Debug, PartialEq, Eq, Clone, TrySignify)]
-    pub struct ColumnInsertedEvent(pub(crate) AtspiEvent);
-
-    #[derive(Debug, PartialEq, Eq, Clone, TrySignify)]
-    pub struct ColumnReorderedEvent(pub(crate) AtspiEvent);
-
-    #[derive(Debug, PartialEq, Eq, Clone, TrySignify)]
-    pub struct ColumnDeletedEvent(pub(crate) AtspiEvent);
-
-    #[derive(Debug, PartialEq, Eq, Clone, TrySignify)]
-    pub struct TextBoundsChangedEvent(pub(crate) AtspiEvent);
-
-    #[derive(Debug, PartialEq, Eq, Clone, TrySignify)]
-    pub struct TextSelectionChangedEvent(pub(crate) AtspiEvent);
-
-    #[derive(Debug, PartialEq, Eq, Clone, TrySignify)]
-    pub struct TextChangedEvent(pub(crate) AtspiEvent);
->>>>>>> 5dfc3527
 
   use crate::AtspiError;
   use crate::events::*;
   use crate::Event;
 	
+#[allow(clippy::module_name_repetitions)]
+// this is to stop clippy from complaining about the copying of module names in the types; since this is more organizational than logical, we're ok leaving it in
 pub mod object {
 	use atspi_macros::TrySignify;
 	use crate::{
