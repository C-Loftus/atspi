[package]
name = "atspi"
version = "0.10.1"
authors = ["Michael Connor Buchan <mikey@blindcomputing.org>", "Tait Hoyem <tait@tait.tech>", "Alberto Tirla <albertotirla@gmail.com>", "DataTriny <datatriny@gmail.com>", "Luuk Duim <luukvanderduim@gmail.com>"]
description = "Pure-Rust, zbus-based AT-SPI2 protocol implementation."
license = "Apache-2.0 OR MIT" # For ease of integration in the Rust ecosystem.
readme = "README.md"
repository = "https://github.com/odilia-app/atspi"
homepage = "https://github.com/odilia-app/atspi"
keywords = ["screen-reader", "accessibility", "a11y", "tts", "linux"]
categories = ["accessibility", "api-bindings"]
edition = "2021"
rust-version = "1.65"
include = ["src/**/*", "atspi-macros/**/*", "LICENSE-*", "README.md"]

[package.metadata.release]
release = true
publish = true

[features]
<<<<<<< HEAD
default = ["async-io", "client-accessories"]
async-io = ["zbus/async-io"]
gvariant = ["zbus/gvariant"]
tokio = ["zbus/tokio"]
client-accessories = ["dep:tracing", "dep:futures-lite"]
unstable-traits = ["atspi-macros/unstable_atspi_proxy_macro", "atspi-macros/tokio", "dep:async-recursion", "dep:static_assertions", "dep:async-trait"]

[dependencies]
atspi-macros = { version = "0.3.0", path = "atspi-macros" }
=======
default = ["async-io"]
async-io = ["zbus/async-io"]
gvariant = ["zbus/gvariant"]
tokio = ["zbus/tokio"]

[dependencies]
atspi-macros = { version = "0.2.0", path = "atspi-macros" }
async-recursion = "^1.0.0"
async-trait = "^0.1.59"
>>>>>>> 7fc8c1d0
enumflags2 = "^0.7.5"
serde = { version = "^1.0", default-features = false, features = ["derive"] }
zbus = { version = "^3.6.2", default-features = false }
# optioanl dependencies
futures-lite = { version = "1.12", default-features = false, optional = true }
tracing = { version = "^0.1.37", optional = true }
async-recursion = { version = "^1.0.0", optional = true }
static_assertions = { version = "^1.1.0", optional = true }
async-trait = { version = "^0.1.59", optional = true }

[dev-dependencies]
byteorder = "1.4"
serde_plain = "1.0.1"
tokio-stream = "0.1"
<<<<<<< HEAD
tokio = { version = "1", features = ["full"] }
async-std = { version = "1", features = ["attributes"] }
futures-lite = { version = "1.12", default-features = false }
=======
async-std = {version = "1", features = ["attributes"]}
tokio = { version = "1", default-features= false, features = ["rt", "rt-multi-thread", "macros"] }
tokio-test = "0.4.2"
>>>>>>> 7fc8c1d0
<|MERGE_RESOLUTION|>--- conflicted
+++ resolved
@@ -18,7 +18,6 @@
 publish = true
 
 [features]
-<<<<<<< HEAD
 default = ["async-io", "client-accessories"]
 async-io = ["zbus/async-io"]
 gvariant = ["zbus/gvariant"]
@@ -28,17 +27,6 @@
 
 [dependencies]
 atspi-macros = { version = "0.3.0", path = "atspi-macros" }
-=======
-default = ["async-io"]
-async-io = ["zbus/async-io"]
-gvariant = ["zbus/gvariant"]
-tokio = ["zbus/tokio"]
-
-[dependencies]
-atspi-macros = { version = "0.2.0", path = "atspi-macros" }
-async-recursion = "^1.0.0"
-async-trait = "^0.1.59"
->>>>>>> 7fc8c1d0
 enumflags2 = "^0.7.5"
 serde = { version = "^1.0", default-features = false, features = ["derive"] }
 zbus = { version = "^3.6.2", default-features = false }
@@ -53,12 +41,7 @@
 byteorder = "1.4"
 serde_plain = "1.0.1"
 tokio-stream = "0.1"
-<<<<<<< HEAD
 tokio = { version = "1", features = ["full"] }
 async-std = { version = "1", features = ["attributes"] }
 futures-lite = { version = "1.12", default-features = false }
-=======
-async-std = {version = "1", features = ["attributes"]}
-tokio = { version = "1", default-features= false, features = ["rt", "rt-multi-thread", "macros"] }
-tokio-test = "0.4.2"
->>>>>>> 7fc8c1d0
+tokio-test = "0.4.2"