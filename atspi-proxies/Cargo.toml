--- conflicted
+++ resolved
@@ -25,11 +25,7 @@
 [dependencies]
 atspi-common = { path = "../atspi-common", version = "0.2.0", default-features = false }
 serde = { version = "^1.0", default-features = false, features = ["derive"] }
-<<<<<<< HEAD
-zbus.workspace = true
-=======
 zbus = { workspace = true, default-features = false } 
->>>>>>> 0aefb435
 # optional dependencies
 async-trait = { version = "^0.1.59", optional = true }
 futures-lite = { version = "1.12", default-features = false, optional = true }
