--- conflicted
+++ resolved
@@ -621,17 +621,12 @@
 
 	type Body = EventBodyOwned;
 
-<<<<<<< HEAD
-	fn build(item: ObjectRef, body: Self::Body) -> Result<Self, AtspiError> {
-		Ok(Self { item, text: body.kind })
-=======
 	fn build(item: Accessible, body: Self::Body) -> Result<Self, AtspiError> {
 		Ok(Self {
 			item,
 			text: body.any_data.try_into().map_err(|_| AtspiError::Conversion("text"))?,
 			live: body.detail1.try_into()?,
 		})
->>>>>>> a72c426c
 	}
 	fn sender(&self) -> String {
 		self.item.name.clone()
