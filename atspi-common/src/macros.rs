#[macro_export]

<<<<<<< HEAD
/// Expands to a conversion given the enclosed event type and outer `Event` variant.
///
/// eg
/// ```ignore
/// impl_from_interface_event_enum_for_event!(ObjectEvents, Event::Object);
/// ```
/// expands to:
///
/// ```ignore
/// impl From<ObjectEvents> for Event {
///     fn from(event_variant: ObjectEvents) -> Event {
///         Event::Object(event_variant.into())
///     }
/// }
/// ```
macro_rules! impl_from_interface_event_enum_for_event {
=======
/// Performs the following conversions:
/// - `From<$inner_type> for $outer_type`
/// - `From<$inner_type> for Event`
/// - `TryFrom<Event> for $inner_type`
macro_rules! impl_event_conversions {
>>>>>>> 850007c1
	($outer_type:ty, $outer_variant:path) => {
		impl From<$outer_type> for Event {
			fn from(event_variant: $outer_type) -> Event {
				$outer_variant(event_variant.into())
			}
		}
	};
}

/// Expands to a conversion given the enclosed event enum type and outer `Event` variant.
///
/// eg
/// ```ignore
/// impl_try_from_event_for_user_facing_event_type!(ObjectEvents, Event::Object);
/// ```
/// expands to:
///
/// ```ignore
/// impl TryFrom<Event> for ObjectEvents {
///     type Error = AtspiError;
///     fn try_from(generic_event: Event) -> Result<ObjectEvents, Self::Error> {
///         if let Event::Object(event_type) = generic_event {
///             Ok(event_type)
///         } else {
///             Err(AtspiError::Conversion("Invalid type"))
///         }
///     }
/// }
/// ```
macro_rules! impl_try_from_event_for_user_facing_event_type {
	($outer_type:ty, $outer_variant:path) => {
		impl TryFrom<Event> for $outer_type {
			type Error = AtspiError;
			fn try_from(generic_event: Event) -> Result<$outer_type, Self::Error> {
				if let $outer_variant(event_type) = generic_event {
					Ok(event_type)
				} else {
					Err(AtspiError::Conversion("Invalid type"))
				}
			}
		}
	};
}

/// Expands to a conversion given the user facing event type and outer `Event::Interface(<InterfaceEnum>)` variant.,
/// the enum type and outtermost variant.
///
/// ```ignore                                            user facing type,  enum type,    outer variant
/// impl_from_user_facing_event_for_interface_event_enum!(StateChangedEvent, ObjectEvents, ObjectEvents::StateChanged);
/// ```
///
/// expands to:
///
/// ```ignore
/// impl From<StateChangedEvent> for ObjectEvents {
///     fn from(specific_event: StateChangedEvent) -> ObjectEvents {
///         ObjectEvents::StateChanged(specific_event)
///     }
/// }
/// ```
macro_rules! impl_from_user_facing_event_for_interface_event_enum {
	($inner_type:ty, $outer_type:ty, $inner_variant:path) => {
		impl From<$inner_type> for $outer_type {
			fn from(specific_event: $inner_type) -> $outer_type {
				$inner_variant(specific_event)
			}
		}
	};
}

/// Expands to a conversion given two arguments,
/// 1. the user facing event type `(inner_type)`
/// which relies on a conversion to its interface variant enum type variant.
/// 2. the outer `Event::<Interface(<InterfaceEnum>)>` wrapper.,
/// the enum type and outtermost variant.
///
/// ```ignore                                   user facing type, outer event variant
/// impl_from_user_facing_type_for_event_enum!(StateChangedEvent, Event::Object);
/// ```
///
/// expands to:
///
/// ```ignore
/// impl From<StateChangedEvent> for Event {
///    fn from(event_variant: StateChangedEvent) -> Event {
///       Event::Object(ObjectEvents::StateChanged(event_variant))
///   }
/// }
/// ```
macro_rules! impl_from_user_facing_type_for_event_enum {
	($inner_type:ty, $outer_variant:path) => {
		impl From<$inner_type> for Event {
			fn from(event_variant: $inner_type) -> Event {
				$outer_variant(event_variant.into())
			}
		}
	};
}

/// Expands to a conversion given two arguments,
/// 1. the user facing event type `(inner_type)`
/// 2. the outer `Event::<Interface(<InterfaceEnum>)>` wrapper.
///
/// eg
/// ```ignore
/// impl_try_from_event_for_user_facing_type!(StateChangedEvent, ObjectEvents::StateChanged);
/// ```
/// expands to:
///
/// ```ignore
/// impl TryFrom<Event> for StateChangedEvent {
///    type Error = AtspiError;
///   fn try_from(generic_event: Event) -> Result<StateChangedEvent, Self::Error> {
///      if let Event::Object(ObjectEvents::StateChanged(specific_event)) = generic_event {
///          Ok(specific_event)
///         } else {
///          Err(AtspiError::Conversion("Invalid type"))
///         }
/// }
/// ```
macro_rules! impl_try_from_event_for_user_facing_type {
	($inner_type:ty, $inner_variant:path, $outer_variant:path) => {
		impl TryFrom<Event> for $inner_type {
			type Error = AtspiError;
			fn try_from(generic_event: Event) -> Result<$inner_type, Self::Error> {
				if let $outer_variant($inner_variant(specific_event)) = generic_event {
					Ok(specific_event)
				} else {
					Err(AtspiError::Conversion("Invalid type"))
				}
			}
		}
	};
}

/// Performs the following conversions:
/// `TryFrom` type for `zbus::Message`
macro_rules! impl_to_dbus_message {
	($type:ty) => {
		#[cfg(feature = "zbus")]
		impl TryFrom<$type> for zbus::Message {
			type Error = AtspiError;
			fn try_from(event: $type) -> Result<Self, Self::Error> {
				Ok(zbus::MessageBuilder::signal(
					event.path(),
					<$type as GenericEvent>::DBUS_INTERFACE,
					<$type as GenericEvent>::DBUS_MEMBER,
				)?
				.sender(event.sender())?
				.build(&event.body())?)
			}
		}
	};
}

/// Performs the following conversions:
/// `TryFrom<&zbus::Message> for $type`
macro_rules! impl_from_dbus_message {
	($type:ty) => {
		#[cfg(feature = "zbus")]
		impl TryFrom<&zbus::Message> for $type {
			type Error = AtspiError;
			fn try_from(msg: &zbus::Message) -> Result<Self, Self::Error> {
				if msg.interface().ok_or(AtspiError::MissingInterface)?
					!= <$type as GenericEvent>::DBUS_INTERFACE
				{
					return Err(AtspiError::InterfaceMatch(format!(
						"The interface {} does not match the signal's interface: {}",
						msg.interface().unwrap(),
						<$type as GenericEvent>::DBUS_INTERFACE
					)));
				}
				if msg.member().ok_or(AtspiError::MissingMember)? != <$type>::DBUS_MEMBER {
					return Err(AtspiError::MemberMatch(format!(
						"The member {} does not match the signal's member: {}",
						// unwrap is safe here because of guard above
						msg.member().unwrap(),
						<$type as GenericEvent>::DBUS_MEMBER
					)));
				}
				<$type>::build(msg.try_into()?, msg.body::<<$type as GenericEvent>::Body>()?)
			}
		}
	};
}

#[cfg(test)]
macro_rules! generic_event_test_case {
	($type:ty) => {
		#[test]
		fn generic_event_uses() {
			let struct_event = <$type>::default();
			assert_eq!(struct_event.path().as_str(), "/org/a11y/atspi/accessible/null");
			assert_eq!(struct_event.sender().as_str(), ":0.0");
			let item = struct_event.item.clone();
			let body = struct_event.body();
			let build_struct = <$type>::build(item, body).expect("Could not build type from parts");
			assert_eq!(struct_event, build_struct);
		}
	};
}

#[cfg(test)]
macro_rules! event_enum_test_case {
	($type:ty) => {
		#[test]
		fn event_enum_conversion() {
			let struct_event = <$type>::default();
			let event = Event::from(struct_event.clone());
			let struct_event_back = <$type>::try_from(event)
				.expect("Could not convert from `Event` back to specific event type");
			assert_eq!(struct_event, struct_event_back);
		}
	};
}

#[cfg(test)]
macro_rules! zbus_message_test_case {
	($type:ty) => {
		#[cfg(feature = "zbus")]
		#[test]
		fn zbus_msg_conversion_to_specific_event_type() {
			let struct_event = <$type>::default();
			let msg: zbus::Message = zbus::Message::try_from(struct_event.clone())
				.expect("Could not convert event into a message");
			let struct_event_back =
				<$type>::try_from(&msg).expect("Could not convert message into an event");
			assert_eq!(struct_event, struct_event_back);
		}
		#[cfg(feature = "zbus")]
		#[test]
		fn zbus_msg_conversion_to_event_enum_type() {
			let struct_event = <$type>::default();
			let msg: zbus::Message = zbus::Message::try_from(struct_event.clone())
				.expect("Could not convert event into a message");
			let event_enum_back =
				Event::try_from(&msg).expect("Could not convert message into an event");
			let event_enum: Event = struct_event.into();
			assert_eq!(event_enum, event_enum_back);
		}
		// make want to consider parameterized tests here, no need for fuzz testing, but one level lower than that may be nice
		// try having a matching member, matching interface, path, or body type, but that has some other piece which is not right
		#[cfg(feature = "zbus")]
		#[test]
		#[should_panic(expected = "should panic")]
		fn zbus_msg_conversion_failure_fake_msg() -> () {
			let fake_msg = zbus::MessageBuilder::signal(
				"/org/a11y/sixtynine/fourtwenty",
				"org.a11y.atspi.technically.valid",
				"MadeUpMember",
			)
			.unwrap()
			.sender(":0.0")
			.unwrap()
			.build(&())
			.unwrap();
			let event = <$type>::try_from(&fake_msg);
			event.expect("This should panic! Invalid event.");
		}
		#[cfg(feature = "zbus")]
		#[test]
		#[should_panic(expected = "should panic")]
		fn zbus_msg_conversion_failure_correct_interface() -> () {
			let fake_msg = zbus::MessageBuilder::signal(
				"/org/a11y/sixtynine/fourtwenty",
				<$type as GenericEvent>::DBUS_INTERFACE,
				"MadeUpMember",
			)
			.unwrap()
			.sender(":0.0")
			.unwrap()
			.build(&())
			.unwrap();
			let event = <$type>::try_from(&fake_msg);
			event.expect("This should panic! Invalid event.");
		}
		#[cfg(feature = "zbus")]
		#[test]
		#[should_panic(expected = "should panic")]
		fn zbus_msg_conversion_failure_correct_interface_and_member() -> () {
			let fake_msg = zbus::MessageBuilder::signal(
				"/org/a11y/sixtynine/fourtwenty",
				<$type as GenericEvent>::DBUS_INTERFACE,
				<$type as GenericEvent>::DBUS_MEMBER,
			)
			.unwrap()
			.sender(":0.0")
			.unwrap()
			.build(&())
			.unwrap();
			let event = <$type>::try_from(&fake_msg);
			event.expect("This should panic! Invalid event.");
		}
		#[cfg(feature = "zbus")]
		#[test]
		#[should_panic(expected = "should panic")]
		fn zbus_msg_conversion_failure_correct_body() -> () {
			let fake_msg = zbus::MessageBuilder::signal(
				"/org/a11y/sixtynine/fourtwenty",
				"org.a11y.atspi.accessible.technically.valid",
				"FakeMember",
			)
			.unwrap()
			.sender(":0.0")
			.unwrap()
			.build(&<$type>::default().body())
			.unwrap();
			let event = <$type>::try_from(&fake_msg);
			event.expect("This should panic! Invalid event.");
		}
		#[cfg(feature = "zbus")]
		#[test]
		#[should_panic(expected = "should panic")]
		fn zbus_msg_conversion_failure_correct_body_and_member() -> () {
			let fake_msg = zbus::MessageBuilder::signal(
				"/org/a11y/sixtynine/fourtwenty",
				"org.a11y.atspi.accessible.technically.valid",
				<$type as GenericEvent>::DBUS_MEMBER,
			)
			.unwrap()
			.sender(":0.0")
			.unwrap()
			.build(&<$type>::default().body())
			.unwrap();
			let event = <$type>::try_from(&fake_msg);
			event.expect("This should panic! Invalid event.");
		}
	};
}

macro_rules! event_wrapper_test_cases {
	($type:ty, $any_subtype:ty) => {
		#[cfg(test)]
		#[rename_item::rename(name($type), prefix = "events_tests_", case = "snake")]
		mod foo {
			use super::{$any_subtype, $type, Event, GenericEvent};
			#[test]
			fn into_and_try_from_event() {
				let sub_type = <$any_subtype>::default();
				let mod_type = <$type>::from(sub_type);
				let event = Event::from(mod_type.clone());
				let mod_type2 = <$type>::try_from(event.clone())
					.expect("Could not create event type from event");
				assert_eq!(
					mod_type, mod_type2,
					"Events were able to be parsed and encapsulated, but they have changed value"
				);
			}
			#[cfg(feature = "zbus")]
			#[test]
			#[should_panic(expected = "should panic")]
			fn zbus_msg_invalid_interface() {
				let fake_msg = zbus::MessageBuilder::signal(
					"/org/a11y/sixtynine/fourtwenty",
					"org.a11y.atspi.technically.valid.lol",
					<$any_subtype as GenericEvent>::DBUS_MEMBER,
				)
				.unwrap()
				.sender(":0.0")
				.unwrap()
				.build(&<$any_subtype>::default().body())
				.unwrap();
				let mod_type = <$type>::try_from(&fake_msg);
				mod_type.expect(
					"This should panic! Could not convert message into a event wrapper type",
				);
			}
			#[cfg(feature = "zbus")]
			#[test]
			#[should_panic(expected = "should panic")]
			fn zbus_msg_invalid_member() {
				let fake_msg = zbus::MessageBuilder::signal(
					"/org/a11y/sixtynine/fourtwenty",
					<$any_subtype as GenericEvent>::DBUS_INTERFACE,
					"FakeFunctionLol",
				)
				.unwrap()
				.sender(":0.0")
				.unwrap()
				.build(&<$any_subtype>::default().body())
				.unwrap();
				let mod_type = <$type>::try_from(&fake_msg);
				mod_type.expect(
					"This should panic! Could not convert message into a event wrapper type",
				);
			}
			#[cfg(feature = "zbus")]
			#[test]
			#[should_panic(expected = "should panic")]
			fn zbus_msg_invalid_member_and_interface() {
				let fake_msg = zbus::MessageBuilder::signal(
					"/org/a11y/sixtynine/fourtwenty",
					"org.a11y.atspi.technically.allowed",
					"FakeFunctionLol",
				)
				.unwrap()
				.sender(":0.0")
				.unwrap()
				.build(&<$any_subtype>::default().body())
				.unwrap();
				let mod_type = <$type>::try_from(&fake_msg);
				mod_type.expect(
					"This should panic! Could not convert message into a event wrapper type",
				);
			}
			#[cfg(feature = "zbus")]
			#[test]
			fn zbus_msg_conversion() {
				let valid_msg = zbus::MessageBuilder::signal(
					"/org/a11y/sixtynine/fourtwenty",
					<$any_subtype as GenericEvent>::DBUS_INTERFACE,
					<$any_subtype as GenericEvent>::DBUS_MEMBER,
				)
				.unwrap()
				.sender(":0.0")
				.unwrap()
				.build(&<$any_subtype>::default().body())
				.unwrap();
				let mod_type = <$type>::try_from(&valid_msg);
				mod_type.expect("Could not convert message into a event wrapper type");
			}
		}
	};
}

macro_rules! event_test_cases {
	($type:ty) => {
		#[cfg(test)]
		#[rename_item::rename(name($type), prefix = "event_tests_", case = "snake")]
		mod foo {
			use super::{$type, Event, GenericEvent};

			generic_event_test_case!($type);
			event_enum_test_case!($type);
			zbus_message_test_case!($type);
		}
		assert_impl_all!(
			$type: Clone,
			std::fmt::Debug,
			serde::Serialize,
			serde::Deserialize<'static>,
			Default,
			PartialEq,
			Eq,
			std::hash::Hash,
		);
		#[cfg(feature = "zbus")]
		assert_impl_all!(zbus::Message: TryFrom<$type>);
	};
}

/// Asserts that the signatures are equal, but ignores the outer parentheses as
/// the difference between marshalled and unmarshalled signatures is often just one set of outer parentheses.
#[macro_export]
macro_rules! assert_eq_signatures {
	($lhs_sig:expr, $rhs_sig:expr) => {
		assert!(
			signatures_are_eq($lhs_sig, $rhs_sig),
			"Signatures are not equal (Lhs: {}, Rhs: {})",
			$lhs_sig,
			$rhs_sig
		);
	};
}<|MERGE_RESOLUTION|>--- conflicted
+++ resolved
@@ -1,6 +1,5 @@
 #[macro_export]
 
-<<<<<<< HEAD
 /// Expands to a conversion given the enclosed event type and outer `Event` variant.
 ///
 /// eg
@@ -17,13 +16,6 @@
 /// }
 /// ```
 macro_rules! impl_from_interface_event_enum_for_event {
-=======
-/// Performs the following conversions:
-/// - `From<$inner_type> for $outer_type`
-/// - `From<$inner_type> for Event`
-/// - `TryFrom<Event> for $inner_type`
-macro_rules! impl_event_conversions {
->>>>>>> 850007c1
 	($outer_type:ty, $outer_variant:path) => {
 		impl From<$outer_type> for Event {
 			fn from(event_variant: $outer_type) -> Event {
