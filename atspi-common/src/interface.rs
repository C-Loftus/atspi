--- conflicted
+++ resolved
@@ -402,8 +402,6 @@
 			assert_eq!(serde_from_str, iface, "Serde's deserialization does not match its serialization. {iface} was serialized to \"{serde_val}\", but deserialized into {serde_from_str}");
 		}
 	}
-<<<<<<< HEAD
-=======
 }
 impl TryFrom<&str> for Interface {
 	type Error = &'static str;
@@ -460,5 +458,4 @@
 		};
 		f.write_str(interface_str)
 	}
->>>>>>> 46096930
 }