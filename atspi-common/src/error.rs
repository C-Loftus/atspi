--- conflicted
+++ resolved
@@ -87,14 +87,11 @@
 			Self::KindMatch(e) => {
 				f.write_str(format!("atspi: kind mismatch in conversion: {e}").as_str())
 			}
-<<<<<<< HEAD
 			Self::SignatureMatch(e) => {
 				f.write_str(format!("atspi: body signature mismatch in conversion: {e:?}").as_str())
-=======
 			Self::UnknownBusSignature(e) => {
 				f.write_str("atspi: Unknown bus body signature: ")?;
 				e.fmt(f)
->>>>>>> 14e3995f
 			}
 			Self::UnknownInterface => f.write_str("Unknown interface."),
 			Self::MissingInterface => f.write_str("Missing interface."),
