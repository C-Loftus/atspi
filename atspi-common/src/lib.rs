--- conflicted
+++ resolved
@@ -33,15 +33,6 @@
 use serde::{Deserialize, Serialize};
 use zvariant::Type;
 
-<<<<<<< HEAD
-/// A pair of (`sender`, `object path with id`) which constitutes the fundemental parts of an Accessible object in `atspi`.
-/// NOTE: If you update the name of this type alias, also update the constant in `atspi_macros::OBJECT_PAIR_NAME`.
-pub type ObjectPair = (String, zvariant::OwnedObjectPath);
-
-/// A set of arguments for the `CollectionProxy` interface which allows you to bulk query
-/// various objects by relation/direction/roles/etc.
-=======
->>>>>>> 1df9cd1f
 pub type MatchArgs<'a> = (
 	&'a [i32],
 	MatchType,
@@ -187,18 +178,18 @@
 /// Enumeration used by interface the [`interface::Accessible`] to specify where an object should be placed on the screen when using `scroll_to`.
 #[derive(Clone, Copy, Debug, PartialEq, Eq, Serialize, Deserialize, Type)]
 pub enum ScrollType {
-  /// Scroll the object to the top left corner of the window.
+	/// Scroll the object to the top left corner of the window.
 	TopLeft,
-  /// Scroll the object to the bottom right corner of the window.
+	/// Scroll the object to the bottom right corner of the window.
 	BottomRight,
-  /// Scroll the object to the top edge of the window.
+	/// Scroll the object to the top edge of the window.
 	TopEdge,
-  /// Scroll the object to the bottom edge of the window.
+	/// Scroll the object to the bottom edge of the window.
 	BottomEdge,
-  /// Scroll the object to the left edge of the window.
+	/// Scroll the object to the left edge of the window.
 	LeftEdge,
-  /// Scroll the object to the right edge of the window.
+	/// Scroll the object to the right edge of the window.
 	RightEdge,
-  /// Scroll the object to application-dependent position on the window.
+	/// Scroll the object to application-dependent position on the window.
 	Anywhere,
 }